# Natural Language Toolkit: Utility functions
#
# Copyright (C) 2001-2017 NLTK Project
# Author: Edward Loper <edloper@gmail.com>
# URL: <http://nltk.org/>
# For license information, see LICENSE.TXT

"""
Functions to find and load NLTK resource files, such as corpora,
grammars, and saved processing objects.  Resource files are identified
using URLs, such as ``nltk:corpora/abc/rural.txt`` or
``http://nltk.org/sample/toy.cfg``.  The following URL protocols are
supported:

  - ``file:path``: Specifies the file whose path is *path*.
    Both relative and absolute paths may be used.

  - ``http://host/path``: Specifies the file stored on the web
    server *host* at path *path*.

  - ``nltk:path``: Specifies the file stored in the NLTK data
    package at *path*.  NLTK will search for these files in the
    directories specified by ``nltk.data.path``.

If no protocol is specified, then the default protocol ``nltk:`` will
be used.

This module provides to functions that can be used to access a
resource file, given its URL: ``load()`` loads a given resource, and
adds it to a resource cache; and ``retrieve()`` copies a given resource
to a local file.
"""
from __future__ import print_function, unicode_literals
from __future__ import division
from abc import ABCMeta, abstractmethod
from six import add_metaclass

import functools
import textwrap
import io
import os
import re
import sys
import zipfile

from gzip import GzipFile, READ as GZ_READ, WRITE as GZ_WRITE

try: # Python 3.
    textwrap_indent = functools.partial(textwrap.indent, prefix='  ')
except AttributeError: # Python 2; indent() not available for Python2.
    textwrap_fill = functools.partial(textwrap.fill,
                                        initial_indent='  ',
                                        subsequent_indent='  ',
                                        replace_whitespace=False)
    def textwrap_indent(text):
        return '\n'.join(textwrap_fill(line) for line in text.splitlines())

try:
    from zlib import Z_SYNC_FLUSH as FLUSH
except ImportError:
    from zlib import Z_FINISH as FLUSH

try:
    import cPickle as pickle
except ImportError:
    import pickle

from six import string_types, text_type
from six.moves.urllib.request import urlopen, url2pathname

# this import should be more specific:
import nltk
from nltk.compat import py3_data, add_py3_data

######################################################################
# Search Path
######################################################################

path = []
"""A list of directories where the NLTK data package might reside.
   These directories will be checked in order when looking for a
   resource in the data package.  Note that this allows users to
   substitute in their own versions of resources, if they have them
   (e.g., in their home directory under ~/nltk_data)."""

# User-specified locations:
_paths_from_env = os.environ.get('NLTK_DATA', str('')).split(os.pathsep)
path += [d for d in _paths_from_env if d]
if 'APPENGINE_RUNTIME' not in os.environ and os.path.expanduser('~/') != '~/':
    path.append(os.path.expanduser(str('~/nltk_data')))

if sys.platform.startswith('win'):
    # Common locations on Windows:
    path += [
        str(r'C:\nltk_data'), str(r'D:\nltk_data'), str(r'E:\nltk_data'),
        os.path.join(sys.prefix, str('nltk_data')),
        os.path.join(sys.prefix, str('lib'), str('nltk_data')),
        os.path.join(
            os.environ.get(str('APPDATA'), str('C:\\')), str('nltk_data'))
    ]
else:
    # Common locations on UNIX & OS X:
    path += [
        str('/usr/share/nltk_data'),
        str('/usr/local/share/nltk_data'),
        str('/usr/lib/nltk_data'),
        str('/usr/local/lib/nltk_data'),
        os.path.join(sys.prefix, str('nltk_data')),
        os.path.join(sys.prefix, str('lib'), str('nltk_data'))
    ]


######################################################################
# Util Functions
######################################################################

def gzip_open_unicode(filename, mode="rb", compresslevel=9, encoding='utf-8',
                      fileobj=None, errors=None, newline=None):
    if fileobj is None:
        fileobj = GzipFile(filename, mode, compresslevel, fileobj)
    return io.TextIOWrapper(fileobj, encoding, errors, newline)


def split_resource_url(resource_url):
    """
    Splits a resource url into "<protocol>:<path>".

    >>> windows = sys.platform.startswith('win')
    >>> split_resource_url('nltk:home/nltk')
    ('nltk', 'home/nltk')
    >>> split_resource_url('nltk:/home/nltk')
    ('nltk', '/home/nltk')
    >>> split_resource_url('file:/home/nltk')
    ('file', '/home/nltk')
    >>> split_resource_url('file:///home/nltk')
    ('file', '/home/nltk')
    >>> split_resource_url('file:///C:/home/nltk')
    ('file', '/C:/home/nltk')
    """
    protocol, path_ = resource_url.split(':', 1)
    if protocol == 'nltk':
        pass
    elif protocol == 'file':
        if path_.startswith('/'):
            path_ = '/' + path_.lstrip('/')
    else:
        path_ = re.sub(r'^/{0,2}', '', path_)
    return protocol, path_


def normalize_resource_url(resource_url):
    r"""
    Normalizes a resource url

    >>> windows = sys.platform.startswith('win')
    >>> os.path.normpath(split_resource_url(normalize_resource_url('file:grammar.fcfg'))[1]) == \
    ... ('\\' if windows else '') + os.path.abspath(os.path.join(os.curdir, 'grammar.fcfg'))
    True
    >>> not windows or normalize_resource_url('file:C:/dir/file') == 'file:///C:/dir/file'
    True
    >>> not windows or normalize_resource_url('file:C:\\dir\\file') == 'file:///C:/dir/file'
    True
    >>> not windows or normalize_resource_url('file:C:\\dir/file') == 'file:///C:/dir/file'
    True
    >>> not windows or normalize_resource_url('file://C:/dir/file') == 'file:///C:/dir/file'
    True
    >>> not windows or normalize_resource_url('file:////C:/dir/file') == 'file:///C:/dir/file'
    True
    >>> not windows or normalize_resource_url('nltk:C:/dir/file') == 'file:///C:/dir/file'
    True
    >>> not windows or normalize_resource_url('nltk:C:\\dir\\file') == 'file:///C:/dir/file'
    True
    >>> windows or normalize_resource_url('file:/dir/file/toy.cfg') == 'file:///dir/file/toy.cfg'
    True
    >>> normalize_resource_url('nltk:home/nltk')
    'nltk:home/nltk'
    >>> windows or normalize_resource_url('nltk:/home/nltk') == 'file:///home/nltk'
    True
    >>> normalize_resource_url('http://example.com/dir/file')
    'http://example.com/dir/file'
    >>> normalize_resource_url('dir/file')
    'nltk:dir/file'
    """
    try:
        protocol, name = split_resource_url(resource_url)
    except ValueError:
        # the resource url has no protocol, use the nltk protocol by default
        protocol = 'nltk'
        name = resource_url
    # use file protocol if the path is an absolute path
    if protocol == 'nltk' and os.path.isabs(name):
        protocol = 'file://'
        name = normalize_resource_name(name, False, None)
    elif protocol == 'file':
        protocol = 'file://'
        # name is absolute
        name = normalize_resource_name(name, False, None)
    elif protocol == 'nltk':
        protocol = 'nltk:'
        name = normalize_resource_name(name, True)
    else:
        # handled by urllib
        protocol += '://'
    return ''.join([protocol, name])


def normalize_resource_name(resource_name, allow_relative=True, relative_path=None):
    """
    :type resource_name: str or unicode
    :param resource_name: The name of the resource to search for.
        Resource names are posix-style relative path names, such as
        ``corpora/brown``.  Directory names will automatically
        be converted to a platform-appropriate path separator.
        Directory trailing slashes are preserved

    >>> windows = sys.platform.startswith('win')
    >>> normalize_resource_name('.', True)
    './'
    >>> normalize_resource_name('./', True)
    './'
    >>> windows or normalize_resource_name('dir/file', False, '/') == '/dir/file'
    True
    >>> not windows or normalize_resource_name('C:/file', False, '/') == '/C:/file'
    True
    >>> windows or normalize_resource_name('/dir/file', False, '/') == '/dir/file'
    True
    >>> windows or normalize_resource_name('../dir/file', False, '/') == '/dir/file'
    True
    >>> not windows or normalize_resource_name('/dir/file', True, '/') == 'dir/file'
    True
    >>> windows or normalize_resource_name('/dir/file', True, '/') == '/dir/file'
    True
    """
    is_dir = bool(re.search(r'[\\/.]$', resource_name)) or resource_name.endswith(os.path.sep)
    if sys.platform.startswith('win'):
        resource_name = resource_name.lstrip('/')
    else:
        resource_name = re.sub(r'^/+', '/', resource_name)
    if allow_relative:
        resource_name = os.path.normpath(resource_name)
    else:
        if relative_path is None:
            relative_path = os.curdir
        resource_name = os.path.abspath(
            os.path.join(relative_path, resource_name))
    resource_name = resource_name.replace('\\', '/').replace(os.path.sep, '/')
    if sys.platform.startswith('win') and os.path.isabs(resource_name):
        resource_name = '/' + resource_name
    if is_dir and not resource_name.endswith('/'):
        resource_name += '/'
    return resource_name


######################################################################
# Path Pointers
######################################################################

@add_metaclass(ABCMeta)
class PathPointer(object):
    """
    An abstract base class for 'path pointers,' used by NLTK's data
    package to identify specific paths.  Two subclasses exist:
    ``FileSystemPathPointer`` identifies a file that can be accessed
    directly via a given absolute path.  ``ZipFilePathPointer``
    identifies a file contained within a zipfile, that can be accessed
    by reading that zipfile.
    """

    @abstractmethod
    def open(self, encoding=None):
        """
        Return a seekable read-only stream that can be used to read
        the contents of the file identified by this path pointer.

        :raise IOError: If the path specified by this pointer does
            not contain a readable file.
        """

    @abstractmethod
    def file_size(self):
        # fixme
        """
        Return the size of the file pointed to by this path pointer,
        in bytes.

        :raise IOError: If the path specified by this pointer does
            not contain a readable file.
        """

    @abstractmethod
    def join(self, fileid):
        """
        Return a new path pointer formed by starting at the path
        identified by this pointer, and then following the relative
        path given by ``fileid``.  The path components of ``fileid``
        should be separated by forward slashes, regardless of
        the underlying file system's path seperator character.
        """


class FileSystemPathPointer(PathPointer, text_type):
    """
    A path pointer that identifies a file which can be accessed
    directly via a given absolute path.
    """
    @py3_data
    def __init__(self, _path):
        """
        Create a new path pointer for the given absolute path.

        :raise IOError: If the given path does not exist.
        """

        _path = os.path.abspath(_path)
        if not os.path.exists(_path):
            raise IOError('No such file or directory: %r' % _path)
        self._path = _path

        # There's no need to call str.__init__(), since it's a no-op;
        # str does all of its setup work in __new__.

    @property
    def path(self):
        """The absolute path identified by this path pointer."""
        return self._path

    def open(self, encoding=None):
        if encoding is None:
<<<<<<< HEAD
            stream = open(self._path, 'rb')
=======
            stream = io.open(self._path, 'rb')
>>>>>>> ee952b24
        else:
            stream = io.open(self._path, 'rt', encoding=encoding)
        return stream

    def file_size(self):
<<<<<<< HEAD
        # fixme
=======
        # fixme: gives wrong answer for encoded files
>>>>>>> ee952b24
        raise NotImplementedError
        return os.stat(self._path).st_size

    def join(self, fileid):
        _path = os.path.join(self._path, fileid)
        return FileSystemPathPointer(_path)

    def __repr__(self):
        # This should be a byte string under Python 2.x;
        # we don't want transliteration here so
        # @python_2_unicode_compatible is not used.
        return str('FileSystemPathPointer(%r)' % self._path)

    def __str__(self):
        return self._path


class BufferedGzipFile(GzipFile):
    """
    A ``GzipFile`` subclass that buffers calls to ``read()`` and ``write()``.
    This allows faster reads and writes of data to and from gzip-compressed
    files at the cost of using more memory.

    The default buffer size is 2MB.

    ``BufferedGzipFile`` is useful for loading large gzipped pickle objects
    as well as writing large encoded feature files for classifier training.
    """
    MB = 2 ** 20
    SIZE = 2 * MB

    @py3_data
    def __init__(self, filename=None, mode=None, compresslevel=9,
                 fileobj=None, **kwargs):
        """
        Return a buffered gzip file object.

        :param filename: a filesystem path
        :type filename: str
        :param mode: a file mode which can be any of 'r', 'rb', 'a', 'ab',
            'w', or 'wb'
        :type mode: str
        :param compresslevel: The compresslevel argument is an integer from 1
            to 9 controlling the level of compression; 1 is fastest and
            produces the least compression, and 9 is slowest and produces the
            most compression. The default is 9.
        :type compresslevel: int
        :param fileobj: a BytesIO stream to read from instead of a file.
        :type fileobj: BytesIO
        :param size: number of bytes to buffer during calls to read() and write()
        :type size: int
        :rtype: BufferedGzipFile
        """
        GzipFile.__init__(self, filename, mode, compresslevel, fileobj)
        self._size = kwargs.get('size', self.SIZE)
        self._nltk_buffer = io.BytesIO()
        # cStringIO does not support len.
        self._len = 0

    def _reset_buffer(self):
        # For some reason calling BytesIO.truncate() here will lead to
        # inconsistent writes so just set _buffer to a new BytesIO object.
        self._nltk_buffer = io.BytesIO()
        self._len = 0

    def _write_buffer(self, data):
        # Simply write to the buffer and increment the buffer size.
        if data is not None:
            self._nltk_buffer.write(data)
            self._len += len(data)

    def _write_gzip(self, data):
        # Write the current buffer to the GzipFile.
        GzipFile.write(self, self._nltk_buffer.getvalue())
        # Then reset the buffer and write the new data to the buffer.
        self._reset_buffer()
        self._write_buffer(data)

    def close(self):
        # GzipFile.close() doesn't actuallly close anything.
        if self.mode == GZ_WRITE:
            self._write_gzip(None)
            self._reset_buffer()
        return GzipFile.close(self)

    def flush(self, lib_mode=FLUSH):
        self._nltk_buffer.flush()
        GzipFile.flush(self, lib_mode)

    def read(self, size=None):
        if not size:
            size = self._size
            contents = io.BytesIO()
            while True:
                blocks = GzipFile.read(self, size)
                if not blocks:
                    contents.flush()
                    break
                contents.write(blocks)
            return contents.getvalue()
        else:
            return GzipFile.read(self, size)

    def write(self, data, size=-1):
        """
        :param data: bytes to write to file or buffer
        :type data: bytes
        :param size: buffer at least size bytes before writing to file
        :type size: int
        """
        if not size:
            size = self._size
        if self._len + len(data) <= size:
            self._write_buffer(data)
        else:
            self._write_gzip(data)


class GzipFileSystemPathPointer(FileSystemPathPointer):
    """
    A subclass of ``FileSystemPathPointer`` that identifies a gzip-compressed
    file located at a given absolute path.  ``GzipFileSystemPathPointer`` is
    appropriate for loading large gzip-compressed pickle objects efficiently.
    """

    def open(self, encoding=None):
        # Note: In >= Python3.5, GzipFile is already using a
        # buffered reader in the backend which has a variable self._buffer
        # See https://github.com/nltk/nltk/issues/1308
        if sys.version.startswith('2.7') or sys.version.startswith('3.4'):
            stream = BufferedGzipFile(self._path, 'rb')
        else:
            stream = GzipFile(self._path, 'rb')
        if encoding:
            stream = io.TextIOWrapper(stream, encoding)
        return stream


class ZipFilePathPointer(PathPointer):
    """
    A path pointer that identifies a file contained within a zipfile,
    which can be accessed by reading that zipfile.
    """
    @py3_data
    def __init__(self, zipfile, entry=''):
        """
        Create a new path pointer pointing at the specified entry
        in the given zipfile.

        :raise IOError: If the given zipfile does not exist, or if it
        does not contain the specified entry.
        """
        if isinstance(zipfile, string_types):
            zipfile = OpenOnDemandZipFile(os.path.abspath(zipfile))

        # Normalize the entry string, it should be relative:
        entry = normalize_resource_name(entry, True, '/').lstrip('/')

        # Check that the entry exists:
        if entry:
            try:
                zipfile.getinfo(entry)
            except Exception:
                # Sometimes directories aren't explicitly listed in
                # the zip file.  So if `entry` is a directory name,
                # then check if the zipfile contains any files that
                # are under the given directory.
                if (entry.endswith('/') and
                        [n for n in zipfile.namelist() if n.startswith(entry)]):
                    pass  # zipfile contains a file in that directory.
                else:
                    # Otherwise, complain.
                    raise IOError('Zipfile %r does not contain %r' %
                                  (zipfile.filename, entry))
        self._zipfile = zipfile
        self._entry = entry

    @property
    def zipfile(self):
        """
        The zipfile.ZipFile object used to access the zip file
        containing the entry identified by this path pointer.
        """
        return self._zipfile

    @property
    def entry(self):
        """
        The name of the file within zipfile that this path
        pointer points to.
        """
        return self._entry

    def open(self, encoding=None):
        data = self._zipfile.read(self._entry)
        if self._entry.endswith('.gz'):
            # Note: In >= Python3.5, GzipFile is already using a
            # buffered reader in the backend which has a variable self._buffer
            # See https://github.com/nltk/nltk/issues/1308
            if sys.version.startswith('2.7') or sys.version.startswith('3.4'):
                stream = BufferedGzipFile(self._entry, fileobj=stream)
            else:
                stream = GzipFile(self._entry, fileobj=stream)
<<<<<<< HEAD
        elif encoding is not None:
            #fixme: this doesn't work in py2.7
            stream = io.TextIOWrapper(stream, encoding)
        return stream

    def file_size(self):
        # fixme
=======
            if encoding:
                stream = io.TextIOWrapper(stream, encoding)
        elif encoding is None:
            stream = io.BytesIO(data)
        else:
            stream = io.StringIO(data.decode(encoding))
        return stream

    def file_size(self):
        # fixme: gives length in bytes, not chars
>>>>>>> ee952b24
        raise NotImplementedError
        return self._zipfile.getinfo(self._entry).file_size

    def join(self, fileid):
        entry = '%s/%s' % (self._entry, fileid)
        return ZipFilePathPointer(self._zipfile, entry)

    def __repr__(self):
        return str('ZipFilePathPointer(%r, %r)') % (
            self._zipfile.filename, self._entry)

    def __str__(self):
        return os.path.normpath(os.path.join(self._zipfile.filename,
                                             self._entry))


######################################################################
# Access Functions
######################################################################

# Don't use a weak dictionary, because in the common case this
# causes a lot more reloading that necessary.
_resource_cache = {}
"""A dictionary used to cache resources so that they won't
   need to be loaded more than once."""


def find(resource_name, paths=None):
    """
    Find the given resource by searching through the directories and
    zip files in paths, where a None or empty string specifies an absolute path.
    Returns a corresponding path name.  If the given resource is not
    found, raise a ``LookupError``, whose message gives a pointer to
    the installation instructions for the NLTK downloader.

    Zip File Handling:

      - If ``resource_name`` contains a component with a ``.zip``
        extension, then it is assumed to be a zipfile; and the
        remaining path components are used to look inside the zipfile.

      - If any element of ``nltk.data.path`` has a ``.zip`` extension,
        then it is assumed to be a zipfile.

      - If a given resource name that does not contain any zipfile
        component is not found initially, then ``find()`` will make a
        second attempt to find that resource, by replacing each
        component *p* in the path with *p.zip/p*.  For example, this
        allows ``find()`` to map the resource name
        ``corpora/chat80/cities.pl`` to a zip file path pointer to
        ``corpora/chat80.zip/chat80/cities.pl``.

      - When using ``find()`` to locate a directory contained in a
        zipfile, the resource name must end with the forward slash
        character.  Otherwise, ``find()`` will not locate the
        directory.

    :type resource_name: str or unicode
    :param resource_name: The name of the resource to search for.
        Resource names are posix-style relative path names, such as
        ``corpora/brown``.  Directory names will be
        automatically converted to a platform-appropriate path separator.
    :rtype: str
    """
    resource_name = normalize_resource_name(resource_name, True)

    # Resolve default paths at runtime in-case the user overrides
    # nltk.data.path
    if paths is None:
        paths = path

    # Check if the resource name includes a zipfile name
    m = re.match(r'(.*\.zip)/?(.*)$|', resource_name)
    zipfile, zipentry = m.groups()

    # Check each item in our path
    for path_ in paths:
        # Is the path item a zipfile?
        if path_ and (os.path.isfile(path_) and path_.endswith('.zip')):
            try:
                return ZipFilePathPointer(path_, resource_name)
            except IOError:
                # resource not in zipfile
                continue

        # Is the path item a directory or is resource_name an absolute path?
        elif not path_ or os.path.isdir(path_):
            if zipfile is None:
                p = os.path.join(path_, url2pathname(resource_name))
                if os.path.exists(p):
                    if p.endswith('.gz'):
                        return GzipFileSystemPathPointer(p)
                    else:
                        return FileSystemPathPointer(p)
            else:
                p = os.path.join(path_, url2pathname(zipfile))
                if os.path.exists(p):
                    try:
                        return ZipFilePathPointer(p, zipentry)
                    except IOError:
                        # resource not in zipfile
                        continue

    # Fallback: if the path doesn't include a zip file, then try
    # again, assuming that one of the path components is inside a
    # zipfile of the same name.
    if zipfile is None:
        pieces = resource_name.split('/')
        for i in range(len(pieces)):
            modified_name = '/'.join(pieces[:i] +
                                     [pieces[i] + '.zip'] + pieces[i:])
            try:
                return find(modified_name, paths)
            except LookupError:
                pass

    # Identify the package (i.e. the .zip file) to download.
    resource_zipname = resource_name.split('/')[1]
    if resource_zipname.endswith('.zip'):
        resource_zipname = resource_zipname.rpartition('.')[0]
    # Display a friendly error message if the resource wasn't found:
    msg = str("Resource \33[93m{resource}\033[0m not found.\n"
              "Please use the NLTK Downloader to obtain the resource:\n\n"
              "\33[31m" # To display red text in terminal.
              ">>> import nltk\n"
              ">>> nltk.download(\'{resource}\')\n"
              "\033[0m").format(resource=resource_zipname)
    msg = textwrap_indent(msg)

    msg += '\n  Searched in:' + ''.join('\n    - %r' % d for d in paths)
    sep = '*' * 70
    resource_not_found = '\n%s\n%s\n%s\n' % (sep, msg, sep)
    raise LookupError(resource_not_found)


def retrieve(resource_url, filename=None, verbose=True):
    """
    Copy the given resource to a local file.  If no filename is
    specified, then use the URL's filename.  If there is already a
    file named ``filename``, then raise a ``ValueError``.

    :type resource_url: str
    :param resource_url: A URL specifying where the resource should be
        loaded from.  The default protocol is "nltk:", which searches
        for the file in the the NLTK data package.
    """
    resource_url = normalize_resource_url(resource_url)
    if filename is None:
        if resource_url.startswith('file:'):
            filename = os.path.split(resource_url)[-1]
        else:
            filename = re.sub(r'(^\w+:)?.*/', '', resource_url)
    if os.path.exists(filename):
        filename = os.path.abspath(filename)
        raise ValueError("File %r already exists!" % filename)

    if verbose:
        print('Retrieving %r, saving to %r' % (resource_url, filename))

    # Open the input & output streams.
    infile = _open(resource_url)

    # Copy infile -> outfile, using 64k blocks.
    with open(filename, "wb") as outfile:
        while True:
            s = infile.read(1024 * 64)  # 64k blocks.
            outfile.write(s)
            if not s:
                break

    infile.close()


#: A dictionary describing the formats that are supported by NLTK's
#: load() method.  Keys are format names, and values are format
#: descriptions.
FORMATS = {
    'pickle': "A serialized python object, stored using the pickle module.",
    'json': "A serialized python object, stored using the json module.",
    'yaml': "A serialized python object, stored using the yaml module.",
    'cfg': "A context free grammar.",
    'pcfg': "A probabilistic CFG.",
    'fcfg': "A feature CFG.",
    'fol': "A list of first order logic expressions, parsed with "
            "nltk.sem.logic.Expression.fromstring.",
    'logic': "A list of first order logic expressions, parsed with "
            "nltk.sem.logic.LogicParser.  Requires an additional logic_parser "
            "parameter",
    'val': "A semantic valuation, parsed by nltk.sem.Valuation.fromstring.",
    'raw': "The raw (byte string) contents of a file.",
    'text': "The raw (unicode string) contents of a file. "
}

#: A dictionary mapping from file extensions to format names, used
#: by load() when format="auto" to decide the format for a
#: given resource url.
AUTO_FORMATS = {
    'pickle': 'pickle',
    'json': 'json',
    'yaml': 'yaml',
    'cfg': 'cfg',
    'pcfg': 'pcfg',
    'fcfg': 'fcfg',
    'fol': 'fol',
    'logic': 'logic',
    'val': 'val',
    'txt': 'text',
    'text': 'text',
}


def load(resource_url, format='auto', cache=True, verbose=False,
         logic_parser=None, fstruct_reader=None, encoding=None):
    """
    Load a given resource from the NLTK data package.  The following
    resource formats are currently supported:

      - ``pickle``
      - ``json``
      - ``yaml``
      - ``cfg`` (context free grammars)
      - ``pcfg`` (probabilistic CFGs)
      - ``fcfg`` (feature-based CFGs)
      - ``fol`` (formulas of First Order Logic)
      - ``logic`` (Logical formulas to be parsed by the given logic_parser)
      - ``val`` (valuation of First Order Logic model)
      - ``text`` (the file contents as a unicode string)
      - ``raw`` (the raw file contents as a byte string)

    If no format is specified, ``load()`` will attempt to determine a
    format based on the resource name's file extension.  If that
    fails, ``load()`` will raise a ``ValueError`` exception.

    For all text formats (everything except ``pickle``, ``json``, ``yaml`` and ``raw``),
    it tries to decode the raw contents using UTF-8, and if that doesn't
    work, it tries with ISO-8859-1 (Latin-1), unless the ``encoding``
    is specified.

    :type resource_url: str
    :param resource_url: A URL specifying where the resource should be
        loaded from.  The default protocol is "nltk:", which searches
        for the file in the the NLTK data package.
    :type cache: bool
    :param cache: If true, add this resource to a cache.  If load()
        finds a resource in its cache, then it will return it from the
        cache rather than loading it.  The cache uses weak references,
        so a resource wil automatically be expunged from the cache
        when no more objects are using it.
    :type verbose: bool
    :param verbose: If true, print a message when loading a resource.
        Messages are not displayed when a resource is retrieved from
        the cache.
    :type logic_parser: LogicParser
    :param logic_parser: The parser that will be used to parse logical
        expressions.
    :type fstruct_reader: FeatStructReader
    :param fstruct_reader: The parser that will be used to parse the
        feature structure of an fcfg.
    :type encoding: str
    :param encoding: the encoding of the input; only used for text formats.
    """
    resource_url = normalize_resource_url(resource_url)
    resource_url = add_py3_data(resource_url)

    # Determine the format of the resource.
    if format == 'auto':
        resource_url_parts = resource_url.split('.')
        ext = resource_url_parts[-1]
        if ext == 'gz':
            ext = resource_url_parts[-2]
        format = AUTO_FORMATS.get(ext)
        if format is None:
            raise ValueError('Could not determine format for %s based '
                             'on its file\nextension; use the "format" '
                             'argument to specify the format explicitly.'
                             % resource_url)

    if format not in FORMATS:
        raise ValueError('Unknown format type: %s!' % (format,))

    # If we've cached the resource, then just return it.
    if cache:
        resource_val = _resource_cache.get((resource_url, format))
        if resource_val is not None:
            if verbose:
                print('<<Using cached copy of %s>>' % (resource_url,))
            return resource_val

    # Let the user know what's going on.
    if verbose:
        print('<<Loading %s>>' % (resource_url,))

    # Load the resource.
    opened_resource = _open(resource_url)

    if format == 'raw':
        resource_val = opened_resource.read()
    elif format == 'pickle':
        resource_val = pickle.load(opened_resource)
    elif format == 'json':
        import json
        from nltk.jsontags import json_tags
        resource_val = json.load(opened_resource)
        tag = None
        if len(resource_val) != 1:
            tag = next(resource_val.keys())
        if tag not in json_tags:
            raise ValueError('Unknown json tag.')
    elif format == 'yaml':
        import yaml
        resource_val = yaml.load(opened_resource)
    else:
        # The resource is a text format.
        binary_data = opened_resource.read()
        if encoding is not None:
            string_data = binary_data.decode(encoding)
        else:
            try:
                string_data = binary_data.decode('utf-8')
            except UnicodeDecodeError:
                string_data = binary_data.decode('latin-1')
        if format == 'text':
            resource_val = string_data
        elif format == 'cfg':
            resource_val = nltk.grammar.CFG.fromstring(
                string_data, encoding=encoding)
        elif format == 'pcfg':
            resource_val = nltk.grammar.PCFG.fromstring(
                string_data, encoding=encoding)
        elif format == 'fcfg':
            resource_val = nltk.grammar.FeatureGrammar.fromstring(
                string_data, logic_parser=logic_parser,
                fstruct_reader=fstruct_reader, encoding=encoding)
        elif format == 'fol':
            resource_val = nltk.sem.read_logic(
                string_data, logic_parser=nltk.sem.logic.LogicParser(),
                encoding=encoding)
        elif format == 'logic':
            resource_val = nltk.sem.read_logic(
                string_data, logic_parser=logic_parser, encoding=encoding)
        elif format == 'val':
            resource_val = nltk.sem.read_valuation(
                string_data, encoding=encoding)
        else:
            raise AssertionError("Internal NLTK error: Format %s isn't "
                                 "handled by nltk.data.load()" % (format,))

    opened_resource.close()

    # If requested, add it to the cache.
    if cache:
        try:
            _resource_cache[(resource_url, format)] = resource_val
            # TODO: add this line
            # print('<<Caching a copy of %s>>' % (resource_url,))
        except TypeError:
            # We can't create weak references to some object types, like
            # strings and tuples.  For now, just don't cache them.
            pass

    return resource_val


def show_cfg(resource_url, escape='##'):
    """
    Write out a grammar file, ignoring escaped and empty lines.

    :type resource_url: str
    :param resource_url: A URL specifying where the resource should be
        loaded from.  The default protocol is "nltk:", which searches
        for the file in the the NLTK data package.
    :type escape: str
    :param escape: Prepended string that signals lines to be ignored
    """
    resource_url = normalize_resource_url(resource_url)
    resource_val = load(resource_url, format='text', cache=False)
    lines = resource_val.splitlines()
    for l in lines:
        if l.startswith(escape):
            continue
        if re.match('^$', l):
            continue
        print(l)


def clear_cache():
    """
    Remove all objects from the resource cache.
    :see: load()
    """
    _resource_cache.clear()


def _open(resource_url):
    """
    Helper function that returns an open file object for a resource,
    given its resource URL.  If the given resource URL uses the "nltk:"
    protocol, or uses no protocol, then use ``nltk.data.find`` to find
    its path, and open it with the given mode; if the resource URL
    uses the 'file' protocol, then open the file with the given mode;
    otherwise, delegate to ``urllib2.urlopen``.

    :type resource_url: str
    :param resource_url: A URL specifying where the resource should be
        loaded from.  The default protocol is "nltk:", which searches
        for the file in the the NLTK data package.
    """
    resource_url = normalize_resource_url(resource_url)
    protocol, path_ = split_resource_url(resource_url)

    if protocol is None or protocol.lower() == 'nltk':
        return find(path_, path + ['']).open()
    elif protocol.lower() == 'file':
        # urllib might not use mode='rb', so handle this one ourselves:
        return find(path_, ['']).open()
    else:
        return urlopen(resource_url)

######################################################################
# Lazy Resource Loader
######################################################################

# We shouldn't apply @python_2_unicode_compatible
# decorator to LazyLoader, this is resource.__class__ responsibility.


class LazyLoader(object):

    @py3_data
    def __init__(self, _path):
        self._path = _path

    def __load(self):
        resource = load(self._path)
        # This is where the magic happens!  Transform ourselves into
        # the object by modifying our own __dict__ and __class__ to
        # match that of `resource`.
        self.__dict__ = resource.__dict__
        self.__class__ = resource.__class__

    def __getattr__(self, attr):
        self.__load()
        # This looks circular, but its not, since __load() changes our
        # __class__ to something new:
        return getattr(self, attr)

    def __repr__(self):
        self.__load()
        # This looks circular, but its not, since __load() changes our
        # __class__ to something new:
        return repr(self)

######################################################################
# Open-On-Demand ZipFile
######################################################################


class OpenOnDemandZipFile(zipfile.ZipFile):
    """
    A subclass of ``zipfile.ZipFile`` that closes its file pointer
    whenever it is not using it; and re-opens it when it needs to read
    data from the zipfile.  This is useful for reducing the number of
    open file handles when many zip files are being accessed at once.
    ``OpenOnDemandZipFile`` must be constructed from a filename, not a
    file-like object (to allow re-opening).  ``OpenOnDemandZipFile`` is
    read-only (i.e. ``write()`` and ``writestr()`` are disabled.
    """
    @py3_data
    def __init__(self, filename):
        if not isinstance(filename, string_types):
            raise TypeError('ReopenableZipFile filename must be a string')
        zipfile.ZipFile.__init__(self, filename)
        assert self.filename == filename
        self.close()
        # After closing a ZipFile object, the _fileRefCnt needs to be cleared
        # for Python2and3 compatible code.
        self._fileRefCnt = 0

    def read(self, name):
        assert self.fp is None
        self.fp = open(self.filename, 'rb')
        value = zipfile.ZipFile.read(self, name)
        # Ensure that _fileRefCnt needs to be set for Python2and3 compatible code.
        # Since we only opened one file here, we add 1.
        self._fileRefCnt += 1
        self.close()
        return value

    def write(self, *args, **kwargs):
        """:raise NotImplementedError: OpenOnDemandZipfile is read-only"""
        raise NotImplementedError('OpenOnDemandZipfile is read-only')

    def writestr(self, *args, **kwargs):
        """:raise NotImplementedError: OpenOnDemandZipfile is read-only"""
        raise NotImplementedError('OpenOnDemandZipfile is read-only')

    def __repr__(self):
        return repr(str('OpenOnDemandZipFile(%r)') % self.filename)


__all__ = ['path', 'PathPointer', 'FileSystemPathPointer', 'BufferedGzipFile',
           'GzipFileSystemPathPointer', 'GzipFileSystemPathPointer',
           'find', 'retrieve', 'FORMATS', 'AUTO_FORMATS', 'load',
           'show_cfg', 'clear_cache', 'LazyLoader', 'OpenOnDemandZipFile',
           'GzipFileSystemPathPointer']<|MERGE_RESOLUTION|>--- conflicted
+++ resolved
@@ -326,21 +326,13 @@
 
     def open(self, encoding=None):
         if encoding is None:
-<<<<<<< HEAD
-            stream = open(self._path, 'rb')
-=======
             stream = io.open(self._path, 'rb')
->>>>>>> ee952b24
         else:
             stream = io.open(self._path, 'rt', encoding=encoding)
         return stream
 
     def file_size(self):
-<<<<<<< HEAD
-        # fixme
-=======
         # fixme: gives wrong answer for encoded files
->>>>>>> ee952b24
         raise NotImplementedError
         return os.stat(self._path).st_size
 
@@ -544,15 +536,6 @@
                 stream = BufferedGzipFile(self._entry, fileobj=stream)
             else:
                 stream = GzipFile(self._entry, fileobj=stream)
-<<<<<<< HEAD
-        elif encoding is not None:
-            #fixme: this doesn't work in py2.7
-            stream = io.TextIOWrapper(stream, encoding)
-        return stream
-
-    def file_size(self):
-        # fixme
-=======
             if encoding:
                 stream = io.TextIOWrapper(stream, encoding)
         elif encoding is None:
@@ -563,7 +546,6 @@
 
     def file_size(self):
         # fixme: gives length in bytes, not chars
->>>>>>> ee952b24
         raise NotImplementedError
         return self._zipfile.getinfo(self._entry).file_size
 
