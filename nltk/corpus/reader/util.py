--- conflicted
+++ resolved
@@ -196,13 +196,7 @@
         """
 
         if isinstance(self._fileid, PathPointer):
-<<<<<<< HEAD
-            self._stream = self._fileid.open(self._encoding)
-        elif self._encoding:
-            self._stream = io.open(self._fileid, 'rt', encoding=self._encoding)
-=======
             stream = self._fileid.open(self._encoding)
->>>>>>> ee952b24
         else:
             stream = FileSystemPathPointer(self._fileid).open(self._encoding)
 
@@ -213,12 +207,6 @@
             self._stream = io.BytesIO(data)
 
         # Find end of file
-        self._stream.seek(0, 2)
-        self._eofpos = self._stream.tell()
-        self._stream.seek(0)
-
-
-        # Find length of file
         self._stream.seek(0, 2)
         self._eofpos = self._stream.tell()
         self._stream.seek(0)
