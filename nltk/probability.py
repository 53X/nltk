# -*- coding: utf-8 -*-
# Natural Language Toolkit: Probability and Statistics
#
# Copyright (C) 2001-2015 NLTK Project
# Author: Edward Loper <edloper@gmail.com>
#         Steven Bird <stevenbird1@gmail.com> (additions)
#         Trevor Cohn <tacohn@cs.mu.oz.au> (additions)
#         Peter Ljunglöf <peter.ljunglof@heatherleaf.se> (additions)
#         Liang Dong <ldong@clemson.edu> (additions)
#         Geoffrey Sampson <sampson@cantab.net> (additions)
#         Ilia Kurenkov <ilia.kurenkov@gmail.com> (additions)
#
# URL: <http://nltk.org/>
# For license information, see LICENSE.TXT

"""
Classes for representing and processing probabilistic information.

The ``FreqDist`` class is used to encode "frequency distributions",
which count the number of times that each outcome of an experiment
occurs.

The ``ProbDistI`` class defines a standard interface for "probability
distributions", which encode the probability of each outcome for an
experiment.  There are two types of probability distribution:

  - "derived probability distributions" are created from frequency
    distributions.  They attempt to model the probability distribution
    that generated the frequency distribution.
  - "analytic probability distributions" are created directly from
    parameters (such as variance).

The ``ConditionalFreqDist`` class and ``ConditionalProbDistI`` interface
are used to encode conditional distributions.  Conditional probability
distributions can be derived or analytic; but currently the only
implementation of the ``ConditionalProbDistI`` interface is
``ConditionalProbDist``, a derived distribution.

"""
from __future__ import print_function, unicode_literals

import math
import random
import warnings
import array
from operator import itemgetter
from itertools import islice
from collections import defaultdict
from functools import reduce
from nltk import compat
from nltk.compat import Counter

from nltk.internals import raise_unorderable_types

_NINF = float('-1e300')

##//////////////////////////////////////////////////////
##  Frequency Distributions
##//////////////////////////////////////////////////////

@compat.python_2_unicode_compatible
class FreqDist(Counter):
    """
    A frequency distribution for the outcomes of an experiment.  A
    frequency distribution records the number of times each outcome of
    an experiment has occurred.  For example, a frequency distribution
    could be used to record the frequency of each word type in a
    document.  Formally, a frequency distribution can be defined as a
    function mapping from each sample to the number of times that
    sample occurred as an outcome.

    Frequency distributions are generally constructed by running a
    number of experiments, and incrementing the count for a sample
    every time it is an outcome of an experiment.  For example, the
    following code will produce a frequency distribution that encodes
    how often each word occurs in a text:

        >>> from nltk.tokenize import word_tokenize
        >>> from nltk.probability import FreqDist
        >>> sent = 'This is an example sentence'
        >>> fdist = FreqDist()
        >>> for word in word_tokenize(sent):
        ...    fdist[word.lower()] += 1

    An equivalent way to do this is with the initializer:

        >>> fdist = FreqDist(word.lower() for word in word_tokenize(sent))

    """

    def __init__(self, samples=None):
        """
        Construct a new frequency distribution.  If ``samples`` is
        given, then the frequency distribution will be initialized
        with the count of each object in ``samples``; otherwise, it
        will be initialized to be empty.

        In particular, ``FreqDist()`` returns an empty frequency
        distribution; and ``FreqDist(samples)`` first creates an empty
        frequency distribution, and then calls ``update`` with the
        list ``samples``.

        :param samples: The samples to initialize the frequency
            distribution with.
        :type samples: Sequence
        """
        Counter.__init__(self, samples)

    def N(self):
        """
        Return the total number of sample outcomes that have been
        recorded by this FreqDist.  For the number of unique
        sample values (or bins) with counts greater than zero, use
        ``FreqDist.B()``.

        :rtype: int
        """
        return sum(compat.itervalues(self))

    def B(self):
        """
        Return the total number of sample values (or "bins") that
        have counts greater than zero.  For the total
        number of sample outcomes recorded, use ``FreqDist.N()``.
        (FreqDist.B() is the same as len(FreqDist).)

        :rtype: int
        """
        return len(self)

    def hapaxes(self):
        """
        Return a list of all samples that occur once (hapax legomena)

        :rtype: list
        """
        return [item for item in self if self[item] == 1]


    def Nr(self, r, bins=None):
        return self.r_Nr(bins)[r]

    def r_Nr(self, bins=None):
        """
        Return the dictionary mapping r to Nr, the number of samples with frequency r, where Nr > 0.

        :type bins: int
        :param bins: The number of possible sample outcomes.  ``bins``
            is used to calculate Nr(0).  In particular, Nr(0) is
            ``bins-self.B()``.  If ``bins`` is not specified, it
            defaults to ``self.B()`` (so Nr(0) will be 0).
        :rtype: int
        """

        _r_Nr = defaultdict(int)
        for count in self.values():
            _r_Nr[count] += 1

        # Special case for Nr[0]:
        _r_Nr[0] = bins - self.B() if bins is not None else 0

        return _r_Nr

    # slightly odd nomenclature freq() if FreqDist does counts and ProbDist does probs,
    # here, freq() does probs
    def freq(self, sample):
        """
        Return the frequency of a given sample.  The frequency of a
        sample is defined as the count of that sample divided by the
        total number of sample outcomes that have been recorded by
        this FreqDist.  The count of a sample is defined as the
        number of times that sample outcome was recorded by this
        FreqDist.  Frequencies are always real numbers in the range
        [0, 1].

        :param sample: the sample whose frequency
               should be returned.
        :type sample: any
        :rtype: float
        """
        if self.N() == 0:
            return 0
        return float(self[sample]) / self.N()

    def max(self):
        """
        Return the sample with the greatest number of outcomes in this
        frequency distribution.  If two or more samples have the same
        number of outcomes, return one of them; which sample is
        returned is undefined.  If no outcomes have occurred in this
        frequency distribution, return None.

        :return: The sample with the maximum number of outcomes in this
                frequency distribution.
        :rtype: any or None
        """
        if len(self) == 0:
            raise ValueError('A FreqDist must have at least one sample before max is defined.')
        return self.most_common(1)[0][0]

    def plot(self, *args, **kwargs):
        """
        Plot samples from the frequency distribution
        displaying the most frequent sample first.  If an integer
        parameter is supplied, stop after this many samples have been
        plotted.  For a cumulative plot, specify cumulative=True.
        (Requires Matplotlib to be installed.)

        :param title: The title for the graph
        :type title: str
        :param cumulative: A flag to specify whether the plot is cumulative (default = False)
        :type title: bool
        """
        try:
            import pylab
        except ImportError:
            raise ValueError('The plot function requires the matplotlib package (aka pylab). '
                         'See http://matplotlib.sourceforge.net/')

        if len(args) == 0:
            args = [len(self)]
        samples = [item for item, _ in self.most_common(*args)]

        cumulative = _get_kwarg(kwargs, 'cumulative', False)
        if cumulative:
            freqs = list(self._cumulative_frequencies(samples))
            ylabel = "Cumulative Counts"
        else:
            freqs = [self[sample] for sample in samples]
            ylabel = "Counts"
        # percents = [f * 100 for f in freqs]  only in ProbDist?

        pylab.grid(True, color="silver")
        if not "linewidth" in kwargs:
            kwargs["linewidth"] = 2
        if "title" in kwargs:
            pylab.title(kwargs["title"])
            del kwargs["title"]
        pylab.plot(freqs, **kwargs)
        pylab.xticks(range(len(samples)), [compat.text_type(s) for s in samples])
        pylab.xlabel("Samples")
        pylab.ylabel(ylabel)
        pylab.show()

    def tabulate(self, *args, **kwargs):
        """
        Tabulate the given samples from the frequency distribution (cumulative),
        displaying the most frequent sample first.  If an integer
        parameter is supplied, stop after this many samples have been
        plotted.

        :param samples: The samples to plot (default is all samples)
        :type samples: list
        """
        if len(args) == 0:
            args = [len(self)]
        samples = [item for item, _ in self.most_common(*args)]

        cumulative = _get_kwarg(kwargs, 'cumulative', False)
        if cumulative:
            freqs = list(self._cumulative_frequencies(samples))
        else:
            freqs = [self[sample] for sample in samples]
        # percents = [f * 100 for f in freqs]  only in ProbDist?

        for i in range(len(samples)):
            print("%4s" % samples[i], end=' ')
        print()
        for i in range(len(samples)):
            print("%4d" % freqs[i], end=' ')
        print()

    def _cumulative_frequencies(self, samples):
        """
        Return the cumulative frequencies of the specified samples.
        If no samples are specified, all counts are returned, starting
        with the largest.

        :param samples: the samples whose frequencies should be returned.
        :type samples: any
        :rtype: list(float)
        """
        cf = 0.0
        if not samples:
            samples = self.keys()
        for sample in samples:
            cf += self[sample]
            yield cf

    def copy(self):
        """
        Create a copy of this frequency distribution.

        :rtype: FreqDist
        """
        return self.__class__(self)

    def __le__(self, other):
        if not isinstance(other, FreqDist):
            raise_unorderable_types("<=", self, other)
        return set(self).issubset(other) and all(self[key] <= other[key] for key in self)

    # @total_ordering doesn't work here, since the class inherits from a builtin class
    __ge__ = lambda self, other: not self <= other or self == other
    __lt__ = lambda self, other: self <= other and not self == other
    __gt__ = lambda self, other: not self <= other

    def __repr__(self):
        """
        Return a string representation of this FreqDist.

        :rtype: string
        """
        return self.pformat()

    def pprint(self, maxlen=10, stream=None):
        """
        Print a string representation of this FreqDist to 'stream'

        :param maxlen: The maximum number of items to print
        :type maxlen: int
        :param stream: The stream to print to. stdout by default
        """
        print(self.pformat(maxlen=maxlen), file=stream)

    def pformat(self, maxlen=10):
        """
        Return a string representation of this FreqDist.

        :param maxlen: The maximum number of items to display
        :type maxlen: int
        :rtype: string
        """
        items = ['{0!r}: {1!r}'.format(*item) for item in self.most_common(maxlen)]
        if len(self) > maxlen:
            items.append('...')
        return 'FreqDist({{{0}}})'.format(', '.join(items))

    def __str__(self):
        """
        Return a string representation of this FreqDist.

        :rtype: string
        """
        return '<FreqDist with %d samples and %d outcomes>' % (len(self), self.N())


##//////////////////////////////////////////////////////
##  Probability Distributions
##//////////////////////////////////////////////////////

class ProbDistI(object):
    """
    A probability distribution for the outcomes of an experiment.  A
    probability distribution specifies how likely it is that an
    experiment will have any given outcome.  For example, a
    probability distribution could be used to predict the probability
    that a token in a document will have a given type.  Formally, a
    probability distribution can be defined as a function mapping from
    samples to nonnegative real numbers, such that the sum of every
    number in the function's range is 1.0.  A ``ProbDist`` is often
    used to model the probability distribution of the experiment used
    to generate a frequency distribution.
    """
    SUM_TO_ONE = True
    """True if the probabilities of the samples in this probability
       distribution will always sum to one."""

    def __init__(self):
        if self.__class__ == ProbDistI:
            raise NotImplementedError("Interfaces can't be instantiated")

    def prob(self, sample):
        """
        Return the probability for a given sample.  Probabilities
        are always real numbers in the range [0, 1].

        :param sample: The sample whose probability
               should be returned.
        :type sample: any
        :rtype: float
        """
        raise NotImplementedError()

    def logprob(self, sample):
        """
        Return the base 2 logarithm of the probability for a given sample.

        :param sample: The sample whose probability
               should be returned.
        :type sample: any
        :rtype: float
        """
        # Default definition, in terms of prob()
        p = self.prob(sample)
        return (math.log(p, 2) if p != 0 else _NINF)

    def max(self):
        """
        Return the sample with the greatest probability.  If two or
        more samples have the same probability, return one of them;
        which sample is returned is undefined.

        :rtype: any
        """
        raise NotImplementedError()

    def samples(self):
        """
        Return a list of all samples that have nonzero probabilities.
        Use ``prob`` to find the probability of each sample.

        :rtype: list
        """
        raise NotImplementedError()

    # cf self.SUM_TO_ONE
    def discount(self):
        """
        Return the ratio by which counts are discounted on average: c*/c

        :rtype: float
        """
        return 0.0

    # Subclasses should define more efficient implementations of this,
    # where possible.
    def generate(self):
        """
        Return a randomly selected sample from this probability distribution.
        The probability of returning each sample ``samp`` is equal to
        ``self.prob(samp)``.
        """
        p = random.random()
        p_init = p
        for sample in self.samples():
            p -= self.prob(sample)
            if p <= 0: return sample
        # allow for some rounding error:
        if p < .0001:
            return sample
        # we *should* never get here
        if self.SUM_TO_ONE:
            warnings.warn("Probability distribution %r sums to %r; generate()"
                          " is returning an arbitrary sample." % (self, p_init-p))
        return random.choice(list(self.samples()))


@compat.python_2_unicode_compatible
class UniformProbDist(ProbDistI):
    """
    A probability distribution that assigns equal probability to each
    sample in a given set; and a zero probability to all other
    samples.
    """
    def __init__(self, samples):
        """
        Construct a new uniform probability distribution, that assigns
        equal probability to each sample in ``samples``.

        :param samples: The samples that should be given uniform
            probability.
        :type samples: list
        :raise ValueError: If ``samples`` is empty.
        """
        if len(samples) == 0:
            raise ValueError('A Uniform probability distribution must '+
                             'have at least one sample.')
        self._sampleset = set(samples)
        self._prob = 1.0/len(self._sampleset)
        self._samples = list(self._sampleset)

    def prob(self, sample):
        return (self._prob if sample in self._sampleset else 0)

    def max(self):
        return self._samples[0]

    def samples(self):
        return self._samples

    def __repr__(self):
        return '<UniformProbDist with %d samples>' % len(self._sampleset)


@compat.python_2_unicode_compatible
class RandomProbDist(ProbDistI):
    """
    Generates a random probability distribution whereby each sample
    will be between 0 and 1 with equal probability (uniform random distribution.
    Also called a continuous uniform distribution).
    """
    def __init__(self, samples):
        if len(samples) == 0:
            raise ValueError('A probability distribution must '+
                             'have at least one sample.')
        self._probs = self.unirand(samples)
        self._samples = list(self._probs.keys())

    @classmethod
    def unirand(cls, samples):
        """
        The key function that creates a randomized initial distribution
        that still sums to 1. Set as a dictionary of prob values so that
        it can still be passed to MutableProbDist and called with identical
        syntax to UniformProbDist
        """
        randrow = [random.random() for i in range(len(samples))]
        total = sum(randrow)
        for i, x in enumerate(randrow):
            randrow[i] = x/total

        total = sum(randrow)
        if total != 1:
            #this difference, if present, is so small (near NINF) that it
            #can be subtracted from any element without risking probs not (0 1)
            randrow[-1] -= total - 1

        return dict((s, randrow[i]) for i, s in enumerate(samples))

    def prob(self, sample):
        return self._probs.get(sample, 0)

    def samples(self):
        return self._samples

    def __repr__(self):
        return '<RandomUniformProbDist with %d samples>' %len(self._probs)


@compat.python_2_unicode_compatible
class DictionaryProbDist(ProbDistI):
    """
    A probability distribution whose probabilities are directly
    specified by a given dictionary.  The given dictionary maps
    samples to probabilities.
    """
    def __init__(self, prob_dict=None, log=False, normalize=False):
        """
        Construct a new probability distribution from the given
        dictionary, which maps values to probabilities (or to log
        probabilities, if ``log`` is true).  If ``normalize`` is
        true, then the probability values are scaled by a constant
        factor such that they sum to 1.

        If called without arguments, the resulting probability
        distribution assigns zero probability to all values.
        """

        self._prob_dict = (prob_dict.copy() if prob_dict is not None else {})
        self._log = log

        # Normalize the distribution, if requested.
        if normalize:
            if len(prob_dict) == 0:
                raise ValueError('A DictionaryProbDist must have at least one sample ' +
                             'before it can be normalized.')
            if log:
                value_sum = sum_logs(list(self._prob_dict.values()))
                if value_sum <= _NINF:
                    logp = math.log(1.0/len(prob_dict), 2)
                    for x in prob_dict:
                        self._prob_dict[x] = logp
                else:
                    for (x, p) in self._prob_dict.items():
                        self._prob_dict[x] -= value_sum
            else:
                value_sum = sum(self._prob_dict.values())
                if value_sum == 0:
                    p = 1.0/len(prob_dict)
                    for x in prob_dict:
                        self._prob_dict[x] = p
                else:
                    norm_factor = 1.0/value_sum
                    for (x, p) in self._prob_dict.items():
                        self._prob_dict[x] *= norm_factor

    def prob(self, sample):
        if self._log:
            return (2**(self._prob_dict[sample]) if sample in self._prob_dict else 0)
        else:
            return self._prob_dict.get(sample, 0)

    def logprob(self, sample):
        if self._log:
            return self._prob_dict.get(sample, _NINF)
        else:
            if sample not in self._prob_dict: return _NINF
            elif self._prob_dict[sample] == 0: return _NINF
            else: return math.log(self._prob_dict[sample], 2)

    def max(self):
        if not hasattr(self, '_max'):
            self._max = max((p,v) for (v,p) in self._prob_dict.items())[1]
        return self._max
    def samples(self):
        return self._prob_dict.keys()
    def __repr__(self):
        return '<ProbDist with %d samples>' % len(self._prob_dict)


@compat.python_2_unicode_compatible
class MLEProbDist(ProbDistI):
    """
    The maximum likelihood estimate for the probability distribution
    of the experiment used to generate a frequency distribution.  The
    "maximum likelihood estimate" approximates the probability of
    each sample as the frequency of that sample in the frequency
    distribution.
    """
    def __init__(self, freqdist, bins=None):
        """
        Use the maximum likelihood estimate to create a probability
        distribution for the experiment used to generate ``freqdist``.

        :type freqdist: FreqDist
        :param freqdist: The frequency distribution that the
            probability estimates should be based on.
        """
        self._freqdist = freqdist

    def freqdist(self):
        """
        Return the frequency distribution that this probability
        distribution is based on.

        :rtype: FreqDist
        """
        return self._freqdist

    def prob(self, sample):
        return self._freqdist.freq(sample)

    def max(self):
        return self._freqdist.max()

    def samples(self):
        return self._freqdist.keys()

    def __repr__(self):
        """
        :rtype: str
        :return: A string representation of this ``ProbDist``.
        """
        return '<MLEProbDist based on %d samples>' % self._freqdist.N()


@compat.python_2_unicode_compatible
class LidstoneProbDist(ProbDistI):
    """
    The Lidstone estimate for the probability distribution of the
    experiment used to generate a frequency distribution.  The
    "Lidstone estimate" is parameterized by a real number *gamma*,
    which typically ranges from 0 to 1.  The Lidstone estimate
    approximates the probability of a sample with count *c* from an
    experiment with *N* outcomes and *B* bins as
    ``c+gamma)/(N+B*gamma)``.  This is equivalent to adding
    *gamma* to the count for each bin, and taking the maximum
    likelihood estimate of the resulting frequency distribution.
    """
    SUM_TO_ONE = False
    def __init__(self, freqdist, gamma, bins=None, override_N=None):
        """
        Use the Lidstone estimate to create a probability distribution
        for the experiment used to generate ``freqdist``.

        :type freqdist: FreqDist
        :param freqdist: The frequency distribution that the
            probability estimates should be based on.
        :type gamma: float
        :param gamma: A real number used to parameterize the
            estimate.  The Lidstone estimate is equivalent to adding
            *gamma* to the count for each bin, and taking the
            maximum likelihood estimate of the resulting frequency
            distribution.
        :type bins: int
        :param bins: The number of sample values that can be generated
            by the experiment that is described by the probability
            distribution.  This value must be correctly set for the
            probabilities of the sample values to sum to one.  If
            ``bins`` is not specified, it defaults to ``freqdist.B()``.
        """
        if (bins == 0) or (bins is None and freqdist.N() == 0):
            name = self.__class__.__name__[:-8]
            raise ValueError('A %s probability distribution ' % name +
                             'must have at least one bin.')
        if (bins is not None) and (bins < freqdist.B()):
            name = self.__class__.__name__[:-8]
            raise ValueError('\nThe number of bins in a %s distribution ' % name +
                             '(%d) must be greater than or equal to\n' % bins +
                             'the number of bins in the FreqDist used ' +
                             'to create it (%d).' % freqdist.B())

        # the frequency distribution used to generate this probability
        # distribution (read-only)
        self._freqdist = freqdist
<<<<<<< HEAD
        self._gamma = float(gamma)

        # if caller specifies a number of tokens, use that
        # instead of getting it from the frequency distribution
        if override_N:
            self._N = override_N
        else:
            self._N = self._freqdist.N()
=======

        # Gamma used for computing probabilities (can be modified after
        # instance has been initialized)
        self.Gamma = float(gamma)

        self._N = self._freqdist.N()
>>>>>>> 96156590

        if bins is None:
            bins = freqdist.B()
        self._bins = bins

        self._divisor = self._N + bins * gamma
        if self._divisor == 0.0:
            # In extreme cases we force the probability to be 0,
            # which it will be, since the count will be 0:
            self.Gamma = 0
            self._divisor = 1

    @property
    def freqdist(self):
        """
        Return the frequency distribution that this probability
        distribution is based on.

        :rtype: FreqDist
        """
        return self._freqdist

    @property
    def N(self):
        return self._N

    def prob(self, sample):
        c = self._freqdist[sample]
        return (c + self.Gamma) / self._divisor

    def max(self):
        # For Lidstone distributions, probability is monotonic with
        # frequency, so the most probable sample is the one that
        # occurs most frequently.
        return self._freqdist.max()

    def samples(self):
        return self._freqdist.keys()

    def discount(self):
        gb = self.Gamma * self._bins
        return gb / (self._N + gb)

    def __repr__(self):
        """
        Return a string representation of this ``ProbDist``.

        :rtype: str
        """
        return '<LidstoneProbDist based on %d samples>' % self._freqdist.N()


@compat.python_2_unicode_compatible
class LaplaceProbDist(LidstoneProbDist):
    """
    The Laplace estimate for the probability distribution of the
    experiment used to generate a frequency distribution.  The
    "Laplace estimate" approximates the probability of a sample with
    count *c* from an experiment with *N* outcomes and *B* bins as
    *(c+1)/(N+B)*.  This is equivalent to adding one to the count for
    each bin, and taking the maximum likelihood estimate of the
    resulting frequency distribution.
    """
    def __init__(self, freqdist, bins=None):
        """
        Use the Laplace estimate to create a probability distribution
        for the experiment used to generate ``freqdist``.

        :type freqdist: FreqDist
        :param freqdist: The frequency distribution that the
            probability estimates should be based on.
        :type bins: int
        :param bins: The number of sample values that can be generated
            by the experiment that is described by the probability
            distribution.  This value must be correctly set for the
            probabilities of the sample values to sum to one.  If
            ``bins`` is not specified, it defaults to ``freqdist.B()``.
        """
        LidstoneProbDist.__init__(self, freqdist, 1, bins)

    def __repr__(self):
        """
        :rtype: str
        :return: A string representation of this ``ProbDist``.
        """
        return '<LaplaceProbDist based on %d samples>' % self._freqdist.N()


@compat.python_2_unicode_compatible
class ELEProbDist(LidstoneProbDist):
    """
    The expected likelihood estimate for the probability distribution
    of the experiment used to generate a frequency distribution.  The
    "expected likelihood estimate" approximates the probability of a
    sample with count *c* from an experiment with *N* outcomes and
    *B* bins as *(c+0.5)/(N+B/2)*.  This is equivalent to adding 0.5
    to the count for each bin, and taking the maximum likelihood
    estimate of the resulting frequency distribution.
    """
    def __init__(self, freqdist, bins=None):
        """
        Use the expected likelihood estimate to create a probability
        distribution for the experiment used to generate ``freqdist``.

        :type freqdist: FreqDist
        :param freqdist: The frequency distribution that the
            probability estimates should be based on.
        :type bins: int
        :param bins: The number of sample values that can be generated
            by the experiment that is described by the probability
            distribution.  This value must be correctly set for the
            probabilities of the sample values to sum to one.  If
            ``bins`` is not specified, it defaults to ``freqdist.B()``.
        """
        LidstoneProbDist.__init__(self, freqdist, 0.5, bins)

    def __repr__(self):
        """
        Return a string representation of this ``ProbDist``.

        :rtype: str
        """
        return '<ELEProbDist based on %d samples>' % self._freqdist.N()


@compat.python_2_unicode_compatible
class HeldoutProbDist(ProbDistI):
    """
    The heldout estimate for the probability distribution of the
    experiment used to generate two frequency distributions.  These
    two frequency distributions are called the "heldout frequency
    distribution" and the "base frequency distribution."  The
    "heldout estimate" uses uses the "heldout frequency
    distribution" to predict the probability of each sample, given its
    frequency in the "base frequency distribution".

    In particular, the heldout estimate approximates the probability
    for a sample that occurs *r* times in the base distribution as
    the average frequency in the heldout distribution of all samples
    that occur *r* times in the base distribution.

    This average frequency is *Tr[r]/(Nr[r].N)*, where:

    - *Tr[r]* is the total count in the heldout distribution for
      all samples that occur *r* times in the base distribution.
    - *Nr[r]* is the number of samples that occur *r* times in
      the base distribution.
    - *N* is the number of outcomes recorded by the heldout
      frequency distribution.

    In order to increase the efficiency of the ``prob`` member
    function, *Tr[r]/(Nr[r].N)* is precomputed for each value of *r*
    when the ``HeldoutProbDist`` is created.

    :type _estimate: list(float)
    :ivar _estimate: A list mapping from *r*, the number of
        times that a sample occurs in the base distribution, to the
        probability estimate for that sample.  ``_estimate[r]`` is
        calculated by finding the average frequency in the heldout
        distribution of all samples that occur *r* times in the base
        distribution.  In particular, ``_estimate[r]`` =
        *Tr[r]/(Nr[r].N)*.
    :type _max_r: int
    :ivar _max_r: The maximum number of times that any sample occurs
        in the base distribution.  ``_max_r`` is used to decide how
        large ``_estimate`` must be.
    """
    SUM_TO_ONE = False
    def __init__(self, base_fdist, heldout_fdist, bins=None):
        """
        Use the heldout estimate to create a probability distribution
        for the experiment used to generate ``base_fdist`` and
        ``heldout_fdist``.

        :type base_fdist: FreqDist
        :param base_fdist: The base frequency distribution.
        :type heldout_fdist: FreqDist
        :param heldout_fdist: The heldout frequency distribution.
        :type bins: int
        :param bins: The number of sample values that can be generated
            by the experiment that is described by the probability
            distribution.  This value must be correctly set for the
            probabilities of the sample values to sum to one.  If
            ``bins`` is not specified, it defaults to ``freqdist.B()``.
        """

        self._base_fdist = base_fdist
        self._heldout_fdist = heldout_fdist

        # The max number of times any sample occurs in base_fdist.
        self._max_r = base_fdist[base_fdist.max()]

        # Calculate Tr, Nr, and N.
        Tr = self._calculate_Tr()
        r_Nr = base_fdist.r_Nr(bins)
        Nr = [r_Nr[r] for r in range(self._max_r+1)]
        N = heldout_fdist.N()

        # Use Tr, Nr, and N to compute the probability estimate for
        # each value of r.
        self._estimate = self._calculate_estimate(Tr, Nr, N)

    def _calculate_Tr(self):
        """
        Return the list *Tr*, where *Tr[r]* is the total count in
        ``heldout_fdist`` for all samples that occur *r*
        times in ``base_fdist``.

        :rtype: list(float)
        """
        Tr = [0.0] * (self._max_r+1)
        for sample in self._heldout_fdist:
            r = self._base_fdist[sample]
            Tr[r] += self._heldout_fdist[sample]
        return Tr

    def _calculate_estimate(self, Tr, Nr, N):
        """
        Return the list *estimate*, where *estimate[r]* is the probability
        estimate for any sample that occurs *r* times in the base frequency
        distribution.  In particular, *estimate[r]* is *Tr[r]/(N[r].N)*.
        In the special case that *N[r]=0*, *estimate[r]* will never be used;
        so we define *estimate[r]=None* for those cases.

        :rtype: list(float)
        :type Tr: list(float)
        :param Tr: the list *Tr*, where *Tr[r]* is the total count in
            the heldout distribution for all samples that occur *r*
            times in base distribution.
        :type Nr: list(float)
        :param Nr: The list *Nr*, where *Nr[r]* is the number of
            samples that occur *r* times in the base distribution.
        :type N: int
        :param N: The total number of outcomes recorded by the heldout
            frequency distribution.
        """
        estimate = []
        for r in range(self._max_r+1):
            if Nr[r] == 0: estimate.append(None)
            else: estimate.append(Tr[r]/(Nr[r]*N))
        return estimate

    def base_fdist(self):
        """
        Return the base frequency distribution that this probability
        distribution is based on.

        :rtype: FreqDist
        """
        return self._base_fdist

    def heldout_fdist(self):
        """
        Return the heldout frequency distribution that this
        probability distribution is based on.

        :rtype: FreqDist
        """
        return self._heldout_fdist

    def samples(self):
        return self._base_fdist.keys()

    def prob(self, sample):
        # Use our precomputed probability estimate.
        r = self._base_fdist[sample]
        return self._estimate[r]

    def max(self):
        # Note: the Heldout estimation is *not* necessarily monotonic;
        # so this implementation is currently broken.  However, it
        # should give the right answer *most* of the time. :)
        return self._base_fdist.max()

    def discount(self):
        raise NotImplementedError()

    def __repr__(self):
        """
        :rtype: str
        :return: A string representation of this ``ProbDist``.
        """
        s = '<HeldoutProbDist: %d base samples; %d heldout samples>'
        return s % (self._base_fdist.N(), self._heldout_fdist.N())


@compat.python_2_unicode_compatible
class CrossValidationProbDist(ProbDistI):
    """
    The cross-validation estimate for the probability distribution of
    the experiment used to generate a set of frequency distribution.
    The "cross-validation estimate" for the probability of a sample
    is found by averaging the held-out estimates for the sample in
    each pair of frequency distributions.
    """
    SUM_TO_ONE = False
    def __init__(self, freqdists, bins):
        """
        Use the cross-validation estimate to create a probability
        distribution for the experiment used to generate
        ``freqdists``.

        :type freqdists: list(FreqDist)
        :param freqdists: A list of the frequency distributions
            generated by the experiment.
        :type bins: int
        :param bins: The number of sample values that can be generated
            by the experiment that is described by the probability
            distribution.  This value must be correctly set for the
            probabilities of the sample values to sum to one.  If
            ``bins`` is not specified, it defaults to ``freqdist.B()``.
        """
        self._freqdists = freqdists

        # Create a heldout probability distribution for each pair of
        # frequency distributions in freqdists.
        self._heldout_probdists = []
        for fdist1 in freqdists:
            for fdist2 in freqdists:
                if fdist1 is not fdist2:
                    probdist = HeldoutProbDist(fdist1, fdist2, bins)
                    self._heldout_probdists.append(probdist)

    def freqdists(self):
        """
        Return the list of frequency distributions that this ``ProbDist`` is based on.

        :rtype: list(FreqDist)
        """
        return self._freqdists

    def samples(self):
        # [xx] nb: this is not too efficient
        return set(sum([list(fd) for fd in self._freqdists], []))

    def prob(self, sample):
        # Find the average probability estimate returned by each
        # heldout distribution.
        prob = 0.0
        for heldout_probdist in self._heldout_probdists:
            prob += heldout_probdist.prob(sample)
        return prob/len(self._heldout_probdists)

    def discount(self):
        raise NotImplementedError()

    def __repr__(self):
        """
        Return a string representation of this ``ProbDist``.

        :rtype: str
        """
        return '<CrossValidationProbDist: %d-way>' % len(self._freqdists)


@compat.python_2_unicode_compatible
class WittenBellProbDist(ProbDistI):
    """
    The Witten-Bell estimate of a probability distribution. This distribution
    allocates uniform probability mass to as yet unseen events by using the
    number of events that have only been seen once. The probability mass
    reserved for unseen events is equal to *T / (N + T)*
    where *T* is the number of observed event types and *N* is the total
    number of observed events. This equates to the maximum likelihood estimate
    of a new type event occurring. The remaining probability mass is discounted
    such that all probability estimates sum to one, yielding:

        - *p = T / Z (N + T)*, if count = 0
        - *p = c / (N + T)*, otherwise
    """

    def __init__(self, freqdist, bins=None):
        """
        Creates a distribution of Witten-Bell probability estimates.  This
        distribution allocates uniform probability mass to as yet unseen
        events by using the number of events that have only been seen once. The
        probability mass reserved for unseen events is equal to *T / (N + T)*
        where *T* is the number of observed event types and *N* is the total
        number of observed events. This equates to the maximum likelihood
        estimate of a new type event occurring. The remaining probability mass
        is discounted such that all probability estimates sum to one,
        yielding:

            - *p = T / Z (N + T)*, if count = 0
            - *p = c / (N + T)*, otherwise

        The parameters *T* and *N* are taken from the ``freqdist`` parameter
        (the ``B()`` and ``N()`` values). The normalizing factor *Z* is
        calculated using these values along with the ``bins`` parameter.

        :param freqdist: The frequency counts upon which to base the
            estimation.
        :type freqdist: FreqDist
        :param bins: The number of possible event types. This must be at least
            as large as the number of bins in the ``freqdist``. If None, then
            it's assumed to be equal to that of the ``freqdist``
        :type bins: int
        """
        assert bins is None or bins >= freqdist.B(),\
               'bins parameter must not be less than %d=freqdist.B()' % freqdist.B()
        if bins is None:
            bins = freqdist.B()
        self._freqdist = freqdist
        self._T = self._freqdist.B()
        self._Z = bins - self._freqdist.B()
        self._N = self._freqdist.N()
        # self._P0 is P(0), precalculated for efficiency:
        if self._N==0:
            # if freqdist is empty, we approximate P(0) by a UniformProbDist:
            self._P0 = 1.0 / self._Z
        else:
            self._P0 = self._T / float(self._Z * (self._N + self._T))

    def prob(self, sample):
        # inherit docs from ProbDistI
        c = self._freqdist[sample]
        return (c / float(self._N + self._T) if c != 0 else self._P0)

    def max(self):
        return self._freqdist.max()

    def samples(self):
        return self._freqdist.keys()

    def freqdist(self):
        return self._freqdist

    def discount(self):
        raise NotImplementedError()

    def __repr__(self):
        """
        Return a string representation of this ``ProbDist``.

        :rtype: str
        """
        return '<WittenBellProbDist based on %d samples>' % self._freqdist.N()


##//////////////////////////////////////////////////////
##  Good-Turing Probability Distributions
##//////////////////////////////////////////////////////

# Good-Turing frequency estimation was contributed by Alan Turing and
# his statistical assistant I.J. Good, during their collaboration in
# the WWII.  It is a statistical technique for predicting the
# probability of occurrence of objects belonging to an unknown number
# of species, given past observations of such objects and their
# species. (In drawing balls from an urn, the 'objects' would be balls
# and the 'species' would be the distinct colors of the balls (finite
# but unknown in number).
#
# Good-Turing method calculates the probability mass to assign to
# events with zero or low counts based on the number of events with
# higher counts. It does so by using the adjusted count *c\**:
#
#     - *c\* = (c + 1) N(c + 1) / N(c)*   for c >= 1
#     - *things with frequency zero in training* = N(1)  for c == 0
#
# where *c* is the original count, *N(i)* is the number of event types
# observed with count *i*. We can think the count of unseen as the count
# of frequency one (see Jurafsky & Martin 2nd Edition, p101).
#
# This method is problematic because the situation ``N(c+1) == 0``
# is quite common in the original Good-Turing estimation; smoothing or
# interpolation of *N(i)* values is essential in practice.
#
# Bill Gale and Geoffrey Sampson present a simple and effective approach,
# Simple Good-Turing.  As a smoothing curve they simply use a power curve:
#
#     Nr = a*r^b (with b < -1 to give the appropriate hyperbolic
#     relationship)
#
# They estimate a and b by simple linear regression technique on the
# logarithmic form of the equation:
#
#     log Nr = a + b*log(r)
#
# However, they suggest that such a simple curve is probably only
# appropriate for high values of r. For low values of r, they use the
# measured Nr directly.  (see M&S, p.213)
#
# Gale and Sampson propose to use r while the difference between r and
# r* is 1.96 greater than the standard deviation, and switch to r* if
# it is less or equal:
#
#     |r - r*| > 1.96 * sqrt((r + 1)^2 (Nr+1 / Nr^2) (1 + Nr+1 / Nr))
#
# The 1.96 coefficient correspond to a 0.05 significance criterion,
# some implementations can use a coefficient of 1.65 for a 0.1
# significance criterion.
#

##//////////////////////////////////////////////////////
##  Simple Good-Turing Probablity Distributions
##//////////////////////////////////////////////////////

@compat.python_2_unicode_compatible
class SimpleGoodTuringProbDist(ProbDistI):
    """
    SimpleGoodTuring ProbDist approximates from frequency to frequency of
    frequency into a linear line under log space by linear regression.
    Details of Simple Good-Turing algorithm can be found in:

    - Good Turing smoothing without tears" (Gale & Sampson 1995),
      Journal of Quantitative Linguistics, vol. 2 pp. 217-237.
    - "Speech and Language Processing (Jurafsky & Martin),
      2nd Edition, Chapter 4.5 p103 (log(Nc) =  a + b*log(c))
    - http://www.grsampson.net/RGoodTur.html

    Given a set of pair (xi, yi),  where the xi denotes the frequency and
    yi denotes the frequency of frequency, we want to minimize their
    square variation. E(x) and E(y) represent the mean of xi and yi.

    - slope: b = sigma ((xi-E(x)(yi-E(y))) / sigma ((xi-E(x))(xi-E(x)))
    - intercept: a = E(y) - b.E(x)
    """
    SUM_TO_ONE = False
    def __init__(self, freqdist, bins=None):
        """
        :param freqdist: The frequency counts upon which to base the
            estimation.
        :type freqdist: FreqDist
        :param bins: The number of possible event types. This must be
            larger than the number of bins in the ``freqdist``. If None,
            then it's assumed to be equal to ``freqdist``.B() + 1
        :type bins: int
        """
        assert bins is None or bins > freqdist.B(),\
               'bins parameter must not be less than %d=freqdist.B()+1' % (freqdist.B()+1)
        if bins is None:
            bins = freqdist.B() + 1
        self._freqdist = freqdist
        self._bins = bins
        r, nr = self._r_Nr()
        self.find_best_fit(r, nr)
        self._switch(r, nr)
        self._renormalize(r, nr)

    def _r_Nr_non_zero(self):
        r_Nr = self._freqdist.r_Nr()
        del r_Nr[0]
        return r_Nr

    def _r_Nr(self):
        """
        Split the frequency distribution in two list (r, Nr), where Nr(r) > 0
        """
        nonzero = self._r_Nr_non_zero()

        if not nonzero:
            return [], []
        return zip(*sorted(nonzero.items()))

    def find_best_fit(self, r, nr):
        """
        Use simple linear regression to tune parameters self._slope and
        self._intercept in the log-log space based on count and Nr(count)
        (Work in log space to avoid floating point underflow.)
        """
        # For higher sample frequencies the data points becomes horizontal
        # along line Nr=1. To create a more evident linear model in log-log
        # space, we average positive Nr values with the surrounding zero
        # values. (Church and Gale, 1991)

        if not r or not nr:
            # Empty r or nr?
            return

        zr = []
        for j in range(len(r)):
            i = (r[j-1] if j > 0 else 0)
            k = (2 * r[j] - i if j == len(r) - 1 else r[j+1])
            zr_ = 2.0 * nr[j] / (k - i)
            zr.append(zr_)

        log_r = [math.log(i) for i in r]
        log_zr = [math.log(i) for i in zr]

        xy_cov = x_var = 0.0
        x_mean = 1.0 * sum(log_r) / len(log_r)
        y_mean = 1.0 * sum(log_zr) / len(log_zr)
        for (x, y) in zip(log_r, log_zr):
            xy_cov += (x - x_mean) * (y - y_mean)
            x_var += (x - x_mean)**2
        self._slope = (xy_cov / x_var if x_var != 0 else 0.0)
        self._intercept = y_mean - self._slope * x_mean

    def _switch(self, r, nr):
        """
        Calculate the r frontier where we must switch from Nr to Sr
        when estimating E[Nr].
        """
        for i, r_ in enumerate(r):
            if len(r) == i + 1 or r[i+1] != r_ + 1:
                # We are at the end of r, or there is a gap in r
                self._switch_at = r_
                break

            Sr = self.smoothedNr
            smooth_r_star = (r_ + 1) * Sr(r_+1) / Sr(r_)
            unsmooth_r_star = 1.0 * (r_ + 1) * nr[i+1] / nr[i]

            std = math.sqrt(self._variance(r_, nr[i], nr[i+1]))
            if abs(unsmooth_r_star-smooth_r_star) <= 1.96 * std:
                self._switch_at = r_
                break

    def _variance(self, r, nr, nr_1):
        r = float(r)
        nr = float(nr)
        nr_1 = float(nr_1)
        return (r + 1.0)**2 * (nr_1 / nr**2) * (1.0 + nr_1 / nr)

    def _renormalize(self, r, nr):
        """
        It is necessary to renormalize all the probability estimates to
        ensure a proper probability distribution results. This can be done
        by keeping the estimate of the probability mass for unseen items as
        N(1)/N and renormalizing all the estimates for previously seen items
        (as Gale and Sampson (1995) propose). (See M&S P.213, 1999)
        """
        prob_cov = 0.0
        for r_, nr_ in zip(r, nr):
            prob_cov  += nr_ * self._prob_measure(r_)
        if prob_cov:
            self._renormal = (1 - self._prob_measure(0)) / prob_cov

    def smoothedNr(self, r):
        """
        Return the number of samples with count r.

        :param r: The amount of frequency.
        :type r: int
        :rtype: float
        """

        # Nr = a*r^b (with b < -1 to give the appropriate hyperbolic
        # relationship)
        # Estimate a and b by simple linear regression technique on
        # the logarithmic form of the equation: log Nr = a + b*log(r)

        return math.exp(self._intercept + self._slope * math.log(r))

    def prob(self, sample):
        """
        Return the sample's probability.

        :param sample: sample of the event
        :type sample: str
        :rtype: float
        """
        count = self._freqdist[sample]
        p = self._prob_measure(count)
        if count == 0:
            if self._bins == self._freqdist.B():
                p = 0.0
            else:
                p = p / (1.0 * self._bins - self._freqdist.B())
        else:
            p = p * self._renormal
        return p

    def _prob_measure(self, count):
        if count == 0 and self._freqdist.N() == 0 :
            return 1.0
        elif count == 0 and self._freqdist.N() != 0:
            return 1.0 * self._freqdist.Nr(1) / self._freqdist.N()

        if self._switch_at > count:
            Er_1 = 1.0 * self._freqdist.Nr(count+1)
            Er = 1.0 * self._freqdist.Nr(count)
        else:
            Er_1 = self.smoothedNr(count+1)
            Er = self.smoothedNr(count)

        r_star = (count + 1) * Er_1 / Er
        return r_star / self._freqdist.N()

    def check(self):
        prob_sum = 0.0
        for i in  range(0, len(self._Nr)):
            prob_sum += self._Nr[i] * self._prob_measure(i) / self._renormal
        print("Probability Sum:", prob_sum)
        #assert prob_sum != 1.0, "probability sum should be one!"

    def discount(self):
        """
        This function returns the total mass of probability transfers from the
        seen samples to the unseen samples.
        """
        return  1.0 * self.smoothedNr(1) / self._freqdist.N()

    def max(self):
        return self._freqdist.max()

    def samples(self):
        return self._freqdist.keys()

    def freqdist(self):
        return self._freqdist

    def __repr__(self):
        """
        Return a string representation of this ``ProbDist``.

        :rtype: str
        """
        return '<SimpleGoodTuringProbDist based on %d samples>'\
                % self._freqdist.N()


class MutableProbDist(ProbDistI):
    """
    An mutable probdist where the probabilities may be easily modified. This
    simply copies an existing probdist, storing the probability values in a
    mutable dictionary and providing an update method.
    """

    def __init__(self, prob_dist, samples, store_logs=True):
        """
        Creates the mutable probdist based on the given prob_dist and using
        the list of samples given. These values are stored as log
        probabilities if the store_logs flag is set.

        :param prob_dist: the distribution from which to garner the
            probabilities
        :type prob_dist: ProbDist
        :param samples: the complete set of samples
        :type samples: sequence of any
        :param store_logs: whether to store the probabilities as logarithms
        :type store_logs: bool
        """
        self._samples = samples
        self._sample_dict = dict((samples[i], i) for i in range(len(samples)))
        self._data = array.array(str("d"), [0.0]) * len(samples)
        for i in range(len(samples)):
            if store_logs:
                self._data[i] = prob_dist.logprob(samples[i])
            else:
                self._data[i] = prob_dist.prob(samples[i])
        self._logs = store_logs

    def samples(self):
        # inherit documentation
        return self._samples

    def prob(self, sample):
        # inherit documentation
        i = self._sample_dict.get(sample)
        if i is None:
            return 0.0
        return (2**(self._data[i]) if self._logs else self._data[i])

    def logprob(self, sample):
        # inherit documentation
        i = self._sample_dict.get(sample)
        if i is None:
            return float('-inf')
        return (self._data[i] if self._logs else math.log(self._data[i], 2))

    def update(self, sample, prob, log=True):
        """
        Update the probability for the given sample. This may cause the object
        to stop being the valid probability distribution - the user must
        ensure that they update the sample probabilities such that all samples
        have probabilities between 0 and 1 and that all probabilities sum to
        one.

        :param sample: the sample for which to update the probability
        :type sample: any
        :param prob: the new probability
        :type prob: float
        :param log: is the probability already logged
        :type log: bool
        """
        i = self._sample_dict.get(sample)
        assert i is not None
        if self._logs:
            self._data[i] = (prob if log else math.log(prob, 2))
        else:
            self._data[i] = (2**(prob) if log else prob)

##/////////////////////////////////////////////////////
##  Kneser-Ney Probability Distribution
##//////////////////////////////////////////////////////

# This method for calculating probabilities was introduced in 1995 by Reinhard
# Kneser and Hermann Ney. It was meant to improve the accuracy of language
# models that use backing-off to deal with sparse data. The authors propose two
# ways of doing so: a marginal distribution constraint on the back-off
# distribution and a leave-one-out distribution. For a start, the first one is
# implemented as a class below.
#
# The idea behind a back-off n-gram model is that we have a series of
# frequency distributions for our n-grams so that in case we have not seen a
# given n-gram during training (and as a result have a 0 probability for it) we
# can 'back off' (hence the name!) and try testing whether we've seen the
# n-1-gram part of the n-gram in training.
#
# The novelty of Kneser and Ney's approach was that they decided to fiddle
# around with the way this latter, backed off probability was being calculated
# whereas their peers seemed to focus on the primary probability.
#
# The implementation below uses one of the techniques described in their paper
# titled "Improved backing-off for n-gram language modeling." In the same paper
# another technique is introduced to attempt to smooth the back-off
# distribution as well as the primary one. There is also a much-cited
# modification of this method proposed by Chen and Goodman.
#
# In order for the implementation of Kneser-Ney to be more efficient, some
# changes have been made to the original algorithm. Namely, the calculation of
# the normalizing function gamma has been significantly simplified and
# combined slightly differently with beta. None of these changes affect the
# nature of the algorithm, but instead aim to cut out unnecessary calculations
# and take advantage of storing and retrieving information in dictionaries
# where possible.

@compat.python_2_unicode_compatible
class KneserNeyProbDist(ProbDistI):
    """
    Kneser-Ney estimate of a probability distribution. This is a version of
    back-off that counts how likely an n-gram is provided the n-1-gram had
    been seen in training. Extends the ProbDistI interface, requires a trigram
    FreqDist instance to train on. Optionally, a different from default discount
    value can be specified. The default discount is set to 0.75.

    """
    def __init__(self, freqdist, bins=None, discount=0.75):
        """
        :param trigrams: The trigram frequency distribution upon which to base
            the estimation
        :type trigrams: FreqDist
        :param bins: Included for compatibility with nltk.tag.hmm
        :type bins: int or float
        :param discount: The discount applied when retrieving counts of
            trigrams
        :type discount: float (preferred, but can be set to int)
        """

        if not bins:
            self._bins = freqdist.B()
        else:
            self._bins = bins
        self._D = discount

        # cache for probability calculation
        self._cache = {}

        # internal bigram and trigram frequency distributions
        self._bigrams = defaultdict(int)
        self._trigrams = freqdist

        # helper dictionaries used to calculate probabilities
        self._wordtypes_after = defaultdict(float)
        self._trigrams_contain = defaultdict(float)
        self._wordtypes_before = defaultdict(float)
        for w0, w1, w2 in freqdist:
            self._bigrams[(w0,w1)] += freqdist[(w0, w1, w2)]
            self._wordtypes_after[(w0,w1)] += 1
            self._trigrams_contain[w1] += 1
            self._wordtypes_before[(w1,w2)] += 1

    def prob(self, trigram):
        # sample must be a triple
        if len(trigram) != 3:
            raise ValueError('Expected an iterable with 3 members.')
        trigram = tuple(trigram)
        w0, w1, w2 = trigram

        if trigram in self._cache:
            return self._cache[trigram]
        else:
            # if the sample trigram was seen during training
            if trigram in self._trigrams:
                prob = (self._trigrams[trigram]
                        - self.discount())/self._bigrams[(w0, w1)]

            # else if the 'rougher' environment was seen during training
            elif (w0,w1) in self._bigrams and (w1,w2) in self._wordtypes_before:
                aftr = self._wordtypes_after[(w0, w1)]
                bfr = self._wordtypes_before[(w1, w2)]

                # the probability left over from alphas
                leftover_prob = ((aftr * self.discount())
                                 / self._bigrams[(w0, w1)])

                # the beta (including normalization)
                beta = bfr /(self._trigrams_contain[w1] - aftr)

                prob = leftover_prob * beta

            # else the sample was completely unseen during training
            else:
                prob = 0.0

            self._cache[trigram] = prob
            return prob

    def discount(self):
        """
        Return the value by which counts are discounted. By default set to 0.75.

        :rtype: float
        """
        return self._D

    def set_discount(self, discount):
        """
        Set the value by which counts are discounted to the value of discount.

        :param discount: the new value to discount counts by
        :type discount: float (preferred, but int possible)
        :rtype: None
        """
        self._D = discount

    def samples(self):
        return self._trigrams.keys()

    def max(self):
        return self._trigrams.max()

    def __repr__(self):
        '''
        Return a string representation of this ProbDist

        :rtype: str
        '''
        return '<KneserNeyProbDist based on {0} trigrams'.format(self._trigrams.N())

##//////////////////////////////////////////////////////
##  Probability Distribution Operations
##//////////////////////////////////////////////////////

def log_likelihood(test_pdist, actual_pdist):
    if (not isinstance(test_pdist, ProbDistI) or
        not isinstance(actual_pdist, ProbDistI)):
        raise ValueError('expected a ProbDist.')
    # Is this right?
    return sum(actual_pdist.prob(s) * math.log(test_pdist.prob(s), 2)
               for s in actual_pdist)

def entropy(pdist):
    probs = (pdist.prob(s) for s in pdist.samples())
    return -sum(p * math.log(p,2) for p in probs)

##//////////////////////////////////////////////////////
##  Conditional Distributions
##//////////////////////////////////////////////////////

@compat.python_2_unicode_compatible
class ConditionalFreqDist(FreqDist):
    """
    A collection of frequency distributions for a single experiment
    run under different conditions.  Conditional frequency
    distributions are used to record the number of times each sample
    occurred, given the condition under which the experiment was run.
    For example, a conditional frequency distribution could be used to
    record the frequency of each word (type) in a document, given its
    length.  Formally, a conditional frequency distribution can be
    defined as a function that maps from each condition to the
    FreqDist for the experiment under that condition.

    Conditional frequency distributions are typically constructed by
    repeatedly running an experiment under a variety of conditions,
    and incrementing the sample outcome counts for the appropriate
    conditions.  For example, the following code will produce a
    conditional frequency distribution that encodes how often each
    word type occurs, given the length of that word type:

        >>> from nltk.probability import ConditionalFreqDist
        >>> from nltk.tokenize import word_tokenize
        >>> sent = "the the the dog dog some other words that we do not care about"
        >>> cfdist = ConditionalFreqDist()
        >>> for word in word_tokenize(sent):
        ...     condition = len(word)
        ...     cfdist[condition][word] += 1

    An equivalent way to do this is with the initializer:

        >>> cfdist = ConditionalFreqDist((len(word), word) for word in word_tokenize(sent))

    The frequency distribution for each condition is accessed using
    the indexing operator:

        >>> cfdist[3]
        FreqDist({'the': 3, 'dog': 2, 'not': 1})
        >>> cfdist[3].freq('the')
        0.5
        >>> cfdist[3]['dog']
        2

    When the indexing operator is used to access the frequency
    distribution for a condition that has not been accessed before,
    ``ConditionalFreqDist`` creates a new empty FreqDist for that
    condition.

    """
    def __init__(self, cond_samples=None):
        """
        Construct a new empty conditional frequency distribution.  In
        particular, the count for every sample, under every condition,
        is zero.

        :param cond_samples: The samples to initialize the conditional
            frequency distribution with
        :type cond_samples: Sequence of (condition, sample) tuples
        """

        self.condition_counts = defaultdict(int)
        self.sample_counts = defaultdict(int)
        super(ConditionalFreqDist, self).__init__(cond_samples)

    def __setitem__(self, key, value):
        difference_in_value = value - self[key]
        condition, item = key
        self.sample_counts[item] += difference_in_value
        self.condition_counts[condition] += difference_in_value

        super(ConditionalFreqDist, self).__setitem__(key, value)

    def __delitem__(self, key):
        old_value = self[key]
        super(ConditionalFreqDist, self).__delitem__(key)
        condition, item = key
        self.__decrement_internal(self.sample_counts, item, old_value)
        self.__decrement_internal(self.condition_counts, condition, old_value)

    def __decrement_internal(self, internal_dict, key, value):
        new_value = internal_dict[key] - value
        if new_value > 0:
            internal_dict[key] = new_value
        else:
            del internal_dict[key]

    def conditions(self):
        """
        Return a list of the conditions that have been accessed for
        this ``ConditionalFreqDist``.  Use the indexing operator to
        access the frequency distribution for a given condition.
        Note that the frequency distributions for some conditions
        may contain zero sample outcomes.

        :rtype: list
        """
        return self.condition_counts.keys()

    def B(self):
        return len(self.sample_counts)

    def __reduce__(self):
        kv_pairs = ((cond, self[cond]) for cond in self.conditions())
        return (self.__class__, (), None, None, kv_pairs)

    def plot(self, *args, **kwargs):
        """
        Plot the given samples from the conditional frequency distribution.
        For a cumulative plot, specify cumulative=True.
        (Requires Matplotlib to be installed.)

        :param samples: The samples to plot
        :type samples: list
        :param title: The title for the graph
        :type title: str
        :param conditions: The conditions to plot (default is all)
        :type conditions: list
        """
        try:
            import pylab
        except ImportError:
            raise ValueError('The plot function requires the matplotlib package (aka pylab).'
                             'See http://matplotlib.sourceforge.net/')

        cumulative = _get_kwarg(kwargs, 'cumulative', False)
        conditions = _get_kwarg(kwargs, 'conditions', sorted(self.conditions()))
        title = _get_kwarg(kwargs, 'title', '')
        samples = _get_kwarg(kwargs, 'samples',
                             sorted(set(v for c, v in self.iterkeys())))  # this computation could be wasted
        if not "linewidth" in kwargs:
            kwargs["linewidth"] = 2

        for condition in conditions:
            if cumulative:
                cond_samples = ((condition, sample) for sample in samples)
                freqs = list(self._cumulative_frequencies(cond_samples))
                ylabel = "Cumulative Counts"
                legend_loc = 'lower right'
            else:
                freqs = [self[(condition, sample)] for sample in samples]
                ylabel = "Counts"
                legend_loc = 'upper right'
            # percents = [f * 100 for f in freqs] only in ConditionalProbDist?
            kwargs['label'] = "%s" % condition
            pylab.plot(freqs, *args, **kwargs)

        pylab.legend(loc=legend_loc)
        pylab.grid(True, color="silver")
        pylab.xticks(range(len(samples)), [compat.text_type(s) for s in samples])
        if title:
            pylab.title(title)
        pylab.xlabel("Samples")
        pylab.ylabel(ylabel)
        pylab.show()

    def tabulate(self, *args, **kwargs):
        """
        Tabulate the given samples from the conditional frequency distribution.

        :param samples: The samples to plot
        :type samples: list
        :param title: The title for the graph
        :type title: str
        :param conditions: The conditions to plot (default is all)
        :type conditions: list
        """

        cumulative = _get_kwarg(kwargs, 'cumulative', False)
        conditions = _get_kwarg(kwargs, 'conditions', sorted(self.conditions()))
        samples = _get_kwarg(kwargs, 'samples',
                             sorted(set(v for c, v in self.iterkeys())))  # this computation could be wasted

        condition_size = max(len("%s" % c) for c in conditions)
        print(' ' * condition_size, end=' ')
        for s in samples:
            print("%4s" % s, end=' ')
        print()
        for c in conditions:
            print("%*s" % (condition_size, c), end=' ')
            if cumulative:
                cond_samples = ((c, sample) for sample in samples)
                freqs = list(self._cumulative_frequencies(cond_samples))
            else:
                freqs = [self[(c, sample)] for sample in samples]

            for f in freqs:
                print("%4d" % f, end=' ')
            print()

    # @total_ordering doesn't work here, since the class inherits from a builtin class
    def __le__(self, other):
        if not isinstance(other, ConditionalFreqDist):
            raise_unorderable_types("<=", self, other)

        conditions_subset = set(self.conditions()).issubset(other.conditions())
        comparing_counts = all(self[s] <= other[s] for s in self)
        return conditions_subset and comparing_counts

    def __lt__(self, other):
        if not isinstance(other, ConditionalFreqDist):
            raise_unorderable_types("<", self, other)
        return self <= other and self != other

    def __ge__(self, other):
        if not isinstance(other, ConditionalFreqDist):
            raise_unorderable_types(">=", self, other)
        return other <= self

    def __gt__(self, other):
        if not isinstance(other, ConditionalFreqDist):
            raise_unorderable_types(">", self, other)
        return other < self

    def __repr__(self):
        """
        Return a string representation of this ``ConditionalFreqDist``.

        :rtype: str
        """
        message = '<ConditionalFreqDist with {0} conditions and {1} outcomes>'
        return message.format(len(self.condition_counts), self.N())


@compat.python_2_unicode_compatible
class ConditionalProbDistI(dict):
    """
    A collection of probability distributions for a single experiment
    run under different conditions.  Conditional probability
    distributions are used to estimate the likelihood of each sample,
    given the condition under which the experiment was run.  For
    example, a conditional probability distribution could be used to
    estimate the probability of each word type in a document, given
    the length of the word type.  Formally, a conditional probability
    distribution can be defined as a function that maps from each
    condition to the ``ProbDist`` for the experiment under that
    condition.
    """
    def __init__(self):
        raise NotImplementedError("Interfaces can't be instantiated")

    def conditions(self):
        """
        Return a list of the conditions that are represented by
        this ``ConditionalProbDist``.  Use the indexing operator to
        access the probability distribution for a given condition.

        :rtype: list
        """
        return list(self.keys())

    def __repr__(self):
        """
        Return a string representation of this ``ConditionalProbDist``.

        :rtype: str
        """
        return '<%s with %d conditions>' % (type(self).__name__, len(self))


class ConditionalProbDist(ConditionalProbDistI):
    """
    A conditional probability distribution modeling the experiments
    that were used to generate a conditional frequency distribution.
    A ConditionalProbDist is constructed from a
    ``ConditionalFreqDist`` and a ``ProbDist`` factory:

    - The ``ConditionalFreqDist`` specifies the frequency
      distribution for each condition.
    - The ``ProbDist`` factory is a function that takes a
      condition's frequency distribution, and returns its
      probability distribution.  A ``ProbDist`` class's name (such as
      ``MLEProbDist`` or ``HeldoutProbDist``) can be used to specify
      that class's constructor.

    The first argument to the ``ProbDist`` factory is the frequency
    distribution that it should model; and the remaining arguments are
    specified by the ``factory_args`` parameter to the
    ``ConditionalProbDist`` constructor.  For example, the following
    code constructs a ``ConditionalProbDist``, where the probability
    distribution for each condition is an ``ELEProbDist`` with 10 bins:

        >>> from nltk.corpus import brown
        >>> from nltk.probability import ConditionalFreqDist
        >>> from nltk.probability import ConditionalProbDist, ELEProbDist
        >>> cfdist = ConditionalFreqDist(brown.tagged_words()[:5000])
        >>> cpdist = ConditionalProbDist(cfdist, ELEProbDist, 10)
        >>> cpdist['passed'].max()
        'VBD'
        >>> cpdist['passed'].prob('VBD')
        0.423...

    """
    def __init__(self, cfdist, probdist_factory,
                 *factory_args, **factory_kw_args):
        """
        Construct a new conditional probability distribution, based on
        the given conditional frequency distribution and ``ProbDist``
        factory.

        :type cfdist: ConditionalFreqDist
        :param cfdist: The ``ConditionalFreqDist`` specifying the
            frequency distribution for each condition.
        :type probdist_factory: class or function
        :param probdist_factory: The function or class that maps
            a condition's frequency distribution to its probability
            distribution.  The function is called with the frequency
            distribution as its first argument,
            ``factory_args`` as its remaining arguments, and
            ``factory_kw_args`` as keyword arguments.
        :type factory_args: (any)
        :param factory_args: Extra arguments for ``probdist_factory``.
            These arguments are usually used to specify extra
            properties for the probability distributions of individual
            conditions, such as the number of bins they contain.
        :type factory_kw_args: (any)
        :param factory_kw_args: Extra keyword arguments for ``probdist_factory``.
        """
        self._probdist_factory = probdist_factory
        self._factory_args = factory_args
        self._factory_kw_args = factory_kw_args

        for condition in cfdist:
            self[condition] = probdist_factory(cfdist[condition],
                                               *factory_args, **factory_kw_args)

    def __missing__(self, key):
        self[key] = self._probdist_factory(FreqDist(),
                                           *self._factory_args,
                                           **self._factory_kw_args)
        return self[key]

class DictionaryConditionalProbDist(ConditionalProbDistI):
    """
    An alternative ConditionalProbDist that simply wraps a dictionary of
    ProbDists rather than creating these from FreqDists.
    """

    def __init__(self, probdist_dict):
        """
        :param probdist_dict: a dictionary containing the probdists indexed
            by the conditions
        :type probdist_dict: dict any -> probdist
        """
        self.update(probdist_dict)

    def __missing__(self, key):
        self[key] = DictionaryProbDist()
        return self[key]

##//////////////////////////////////////////////////////
## Adding in log-space.
##//////////////////////////////////////////////////////

# If the difference is bigger than this, then just take the bigger one:
_ADD_LOGS_MAX_DIFF = math.log(1e-30, 2)

def add_logs(logx, logy):
    """
    Given two numbers ``logx`` = *log(x)* and ``logy`` = *log(y)*, return
    *log(x+y)*.  Conceptually, this is the same as returning
    ``log(2**(logx)+2**(logy))``, but the actual implementation
    avoids overflow errors that could result from direct computation.
    """
    if (logx < logy + _ADD_LOGS_MAX_DIFF):
        return logy
    if (logy < logx + _ADD_LOGS_MAX_DIFF):
        return logx
    base = min(logx, logy)
    return base + math.log(2**(logx-base) + 2**(logy-base), 2)

def sum_logs(logs):
    return (reduce(add_logs, logs[1:], logs[0]) if len(logs) != 0 else _NINF)

##//////////////////////////////////////////////////////
##  Probabilistic Mix-in
##//////////////////////////////////////////////////////

class ProbabilisticMixIn(object):
    """
    A mix-in class to associate probabilities with other classes
    (trees, rules, etc.).  To use the ``ProbabilisticMixIn`` class,
    define a new class that derives from an existing class and from
    ProbabilisticMixIn.  You will need to define a new constructor for
    the new class, which explicitly calls the constructors of both its
    parent classes.  For example:

        >>> from nltk.probability import ProbabilisticMixIn
        >>> class A:
        ...     def __init__(self, x, y): self.data = (x,y)
        ...
        >>> class ProbabilisticA(A, ProbabilisticMixIn):
        ...     def __init__(self, x, y, **prob_kwarg):
        ...         A.__init__(self, x, y)
        ...         ProbabilisticMixIn.__init__(self, **prob_kwarg)

    See the documentation for the ProbabilisticMixIn
    ``constructor<__init__>`` for information about the arguments it
    expects.

    You should generally also redefine the string representation
    methods, the comparison methods, and the hashing method.
    """
    def __init__(self, **kwargs):
        """
        Initialize this object's probability.  This initializer should
        be called by subclass constructors.  ``prob`` should generally be
        the first argument for those constructors.

        :param prob: The probability associated with the object.
        :type prob: float
        :param logprob: The log of the probability associated with
            the object.
        :type logprob: float
        """
        if 'prob' in kwargs:
            if 'logprob' in kwargs:
                raise TypeError('Must specify either prob or logprob '
                                '(not both)')
            else:
                ProbabilisticMixIn.set_prob(self, kwargs['prob'])
        elif 'logprob' in kwargs:
            ProbabilisticMixIn.set_logprob(self, kwargs['logprob'])
        else:
            self.__prob = self.__logprob = None

    def set_prob(self, prob):
        """
        Set the probability associated with this object to ``prob``.

        :param prob: The new probability
        :type prob: float
        """
        self.__prob = prob
        self.__logprob = None

    def set_logprob(self, logprob):
        """
        Set the log probability associated with this object to
        ``logprob``.  I.e., set the probability associated with this
        object to ``2**(logprob)``.

        :param logprob: The new log probability
        :type logprob: float
        """
        self.__logprob = logprob
        self.__prob = None

    def prob(self):
        """
        Return the probability associated with this object.

        :rtype: float
        """
        if self.__prob is None:
            if self.__logprob is None: return None
            self.__prob = 2**(self.__logprob)
        return self.__prob

    def logprob(self):
        """
        Return ``log(p)``, where ``p`` is the probability associated
        with this object.

        :rtype: float
        """
        if self.__logprob is None:
            if self.__prob is None: return None
            self.__logprob = math.log(self.__prob, 2)
        return self.__logprob

class ImmutableProbabilisticMixIn(ProbabilisticMixIn):
    def set_prob(self, prob):
        raise ValueError('%s is immutable' % self.__class__.__name__)
    def set_logprob(self, prob):
        raise ValueError('%s is immutable' % self.__class__.__name__)

## Helper function for processing keyword arguments

def _get_kwarg(kwargs, key, default):
    if key in kwargs:
        arg = kwargs[key]
        del kwargs[key]
    else:
        arg = default
    return arg

##//////////////////////////////////////////////////////
##  Demonstration
##//////////////////////////////////////////////////////

def _create_rand_fdist(numsamples, numoutcomes):
    """
    Create a new frequency distribution, with random samples.  The
    samples are numbers from 1 to ``numsamples``, and are generated by
    summing two numbers, each of which has a uniform distribution.
    """
    import random
    fdist = FreqDist()
    for x in range(numoutcomes):
        y = (random.randint(1, (1 + numsamples) // 2) +
             random.randint(0, numsamples // 2))
        fdist[y] += 1
    return fdist

def _create_sum_pdist(numsamples):
    """
    Return the true probability distribution for the experiment
    ``_create_rand_fdist(numsamples, x)``.
    """
    fdist = FreqDist()
    for x in range(1, (1 + numsamples) // 2 + 1):
        for y in range(0, numsamples // 2 + 1):
            fdist[x+y] += 1
    return MLEProbDist(fdist)

def demo(numsamples=6, numoutcomes=500):
    """
    A demonstration of frequency distributions and probability
    distributions.  This demonstration creates three frequency
    distributions with, and uses them to sample a random process with
    ``numsamples`` samples.  Each frequency distribution is sampled
    ``numoutcomes`` times.  These three frequency distributions are
    then used to build six probability distributions.  Finally, the
    probability estimates of these distributions are compared to the
    actual probability of each sample.

    :type numsamples: int
    :param numsamples: The number of samples to use in each demo
        frequency distributions.
    :type numoutcomes: int
    :param numoutcomes: The total number of outcomes for each
        demo frequency distribution.  These outcomes are divided into
        ``numsamples`` bins.
    :rtype: None
    """

    # Randomly sample a stochastic process three times.
    fdist1 = _create_rand_fdist(numsamples, numoutcomes)
    fdist2 = _create_rand_fdist(numsamples, numoutcomes)
    fdist3 = _create_rand_fdist(numsamples, numoutcomes)

    # Use our samples to create probability distributions.
    pdists = [
        MLEProbDist(fdist1),
        LidstoneProbDist(fdist1, 0.5, numsamples),
        HeldoutProbDist(fdist1, fdist2, numsamples),
        HeldoutProbDist(fdist2, fdist1, numsamples),
        CrossValidationProbDist([fdist1, fdist2, fdist3], numsamples),
        SimpleGoodTuringProbDist(fdist1),
        SimpleGoodTuringProbDist(fdist1, 7),
        _create_sum_pdist(numsamples),
    ]

    # Find the probability of each sample.
    vals = []
    for n in range(1,numsamples+1):
        vals.append(tuple([n, fdist1.freq(n)] +
                          [pdist.prob(n) for pdist in pdists]))

    # Print the results in a formatted table.
    print(('%d samples (1-%d); %d outcomes were sampled for each FreqDist' %
           (numsamples, numsamples, numoutcomes)))
    print('='*9*(len(pdists)+2))
    FORMATSTR = '      FreqDist '+ '%8s '*(len(pdists)-1) + '|  Actual'
    print(FORMATSTR % tuple(repr(pdist)[1:9] for pdist in pdists[:-1]))
    print('-'*9*(len(pdists)+2))
    FORMATSTR = '%3d   %8.6f ' + '%8.6f '*(len(pdists)-1) + '| %8.6f'
    for val in vals:
        print(FORMATSTR % val)

    # Print the totals for each column (should all be 1.0)
    zvals = list(zip(*vals))
    sums = [sum(val) for val in zvals[1:]]
    print('-'*9*(len(pdists)+2))
    FORMATSTR = 'Total ' + '%8.6f '*(len(pdists)) + '| %8.6f'
    print(FORMATSTR % tuple(sums))
    print('='*9*(len(pdists)+2))

    # Display the distributions themselves, if they're short enough.
    if len("%s" % fdist1) < 70:
        print('  fdist1: %s' % fdist1)
        print('  fdist2: %s' % fdist2)
        print('  fdist3: %s' % fdist3)
    print()

    print('Generating:')
    for pdist in pdists:
        fdist = FreqDist(pdist.generate() for i in range(5000))
        print('%20s %s' % (pdist.__class__.__name__[:20], ("%s" % fdist)[:55]))
    print()

def gt_demo():
    from nltk import corpus
    emma_words = corpus.gutenberg.words('austen-emma.txt')
    fd = FreqDist(emma_words)
    sgt = SimpleGoodTuringProbDist(fd)
    print('%18s %8s  %14s' \
        % ("word", "freqency", "SimpleGoodTuring"))
    fd_keys_sorted=(key for key, value in sorted(fd.items(), key=lambda item: item[1], reverse=True))
    for key in fd_keys_sorted:
        print('%18s %8d  %14e' \
            % (key, fd[key], sgt.prob(key)))

if __name__ == '__main__':
    demo(6, 10)
    demo(5, 5000)
    gt_demo()

__all__ = ['ConditionalFreqDist', 'ConditionalProbDist',
           'ConditionalProbDistI', 'CrossValidationProbDist',
           'DictionaryConditionalProbDist', 'DictionaryProbDist', 'ELEProbDist',
           'FreqDist', 'SimpleGoodTuringProbDist', 'HeldoutProbDist',
           'ImmutableProbabilisticMixIn', 'LaplaceProbDist', 'LidstoneProbDist',
           'MLEProbDist', 'MutableProbDist', 'KneserNeyProbDist', 'ProbDistI', 'ProbabilisticMixIn',
           'UniformProbDist', 'WittenBellProbDist', 'add_logs',
           'log_likelihood', 'sum_logs', 'entropy']<|MERGE_RESOLUTION|>--- conflicted
+++ resolved
@@ -694,23 +694,12 @@
         # the frequency distribution used to generate this probability
         # distribution (read-only)
         self._freqdist = freqdist
-<<<<<<< HEAD
-        self._gamma = float(gamma)
-
-        # if caller specifies a number of tokens, use that
-        # instead of getting it from the frequency distribution
-        if override_N:
-            self._N = override_N
-        else:
-            self._N = self._freqdist.N()
-=======
 
         # Gamma used for computing probabilities (can be modified after
         # instance has been initialized)
         self.Gamma = float(gamma)
 
         self._N = self._freqdist.N()
->>>>>>> 96156590
 
         if bins is None:
             bins = freqdist.B()
