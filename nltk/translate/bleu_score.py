# -*- coding: utf-8 -*-
# Natural Language Toolkit: BLEU Score
#
# Copyright (C) 2001-2017 NLTK Project
# Authors: Chin Yee Lee, Hengfeng Li, Ruxin Hou, Calvin Tanujaya Lim
# Contributors: Björn Mattsson, Dmitrijs Milajevs, Liling Tan
# URL: <http://nltk.org/>
# For license information, see LICENSE.TXT

"""BLEU score implementation."""
from __future__ import division

import math
import sys
import fractions
import warnings
from collections import Counter

from nltk.util import ngrams

try:
    fractions.Fraction(0, 1000, _normalize=False)
    from fractions import Fraction
except TypeError:
    from nltk.compat import Fraction


def sentence_bleu(references, hypothesis, weights=(0.25, 0.25, 0.25, 0.25),
                  smoothing_function=None, auto_reweigh=False):
    """
    Calculate BLEU score (Bilingual Evaluation Understudy) from
    Papineni, Kishore, Salim Roukos, Todd Ward, and Wei-Jing Zhu. 2002.
    "BLEU: a method for automatic evaluation of machine translation."
    In Proceedings of ACL. http://www.aclweb.org/anthology/P02-1040.pdf

    >>> hypothesis1 = ['It', 'is', 'a', 'guide', 'to', 'action', 'which',
    ...               'ensures', 'that', 'the', 'military', 'always',
    ...               'obeys', 'the', 'commands', 'of', 'the', 'party']

    >>> hypothesis2 = ['It', 'is', 'to', 'insure', 'the', 'troops',
    ...               'forever', 'hearing', 'the', 'activity', 'guidebook',
    ...               'that', 'party', 'direct']

    >>> reference1 = ['It', 'is', 'a', 'guide', 'to', 'action', 'that',
    ...               'ensures', 'that', 'the', 'military', 'will', 'forever',
    ...               'heed', 'Party', 'commands']

    >>> reference2 = ['It', 'is', 'the', 'guiding', 'principle', 'which',
    ...               'guarantees', 'the', 'military', 'forces', 'always',
    ...               'being', 'under', 'the', 'command', 'of', 'the',
    ...               'Party']

    >>> reference3 = ['It', 'is', 'the', 'practical', 'guide', 'for', 'the',
    ...               'army', 'always', 'to', 'heed', 'the', 'directions',
    ...               'of', 'the', 'party']

    >>> sentence_bleu([reference1, reference2, reference3], hypothesis1) # doctest: +ELLIPSIS
    0.5045...

    If there is no ngrams overlap for any order of n-grams, BLEU returns the
    value 0. This is because the precision for the order of n-grams without
    overlap is 0, and the geometric mean in the final BLEU score computation
    multiplies the 0 with the precision of other n-grams. This results in 0
    (independently of the precision of the othe n-gram orders). The following
    example has zero 3-gram and 4-gram overlaps:

    >>> round(sentence_bleu([reference1, reference2, reference3], hypothesis2),4) # doctest: +ELLIPSIS
    0.0

    To avoid this harsh behaviour when no ngram overlaps are found a smoothing
    function can be used.

    >>> chencherry = SmoothingFunction()
    >>> sentence_bleu([reference1, reference2, reference3], hypothesis2,
    ...     smoothing_function=chencherry.method1) # doctest: +ELLIPSIS
    0.0370...

    The default BLEU calculates a score for up to 4-grams using uniform
    weights (this is called BLEU-4). To evaluate your translations with
    higher/lower order ngrams, use customized weights. E.g. when accounting
    for up to 5-grams with uniform weights (this is called BLEU-5) use:

    >>> weights = (1./5., 1./5., 1./5., 1./5., 1./5.)
    >>> sentence_bleu([reference1, reference2, reference3], hypothesis1, weights) # doctest: +ELLIPSIS
    0.3920...

    :param references: reference sentences
    :type references: list(list(str))
    :param hypothesis: a hypothesis sentence
    :type hypothesis: list(str)
    :param weights: weights for unigrams, bigrams, trigrams and so on
    :type weights: list(float)
    :param smoothing_function:
    :type smoothing_function: SmoothingFunction
    :param auto_reweigh: Option to re-normalize the weights uniformly.
    :type auto_reweigh: bool
    :return: The sentence-level BLEU score.
    :rtype: float
    """
    return corpus_bleu([references], [hypothesis],
<<<<<<< HEAD
                        weights, smoothing_function, auto_reweigh)
=======
                       weights, smoothing_function, auto_reweigh,
                       emulate_multibleu)
>>>>>>> 5c722c7f


def corpus_bleu(list_of_references, hypotheses, weights=(0.25, 0.25, 0.25, 0.25),
                smoothing_function=None, auto_reweigh=False):
    """
    Calculate a single corpus-level BLEU score (aka. system-level BLEU) for all
    the hypotheses and their respective references.

    Instead of averaging the sentence level BLEU scores (i.e. marco-average
    precision), the original BLEU metric (Papineni et al. 2002) accounts for
    the micro-average precision (i.e. summing the numerators and denominators
    for each hypothesis-reference(s) pairs before the division).

    >>> hyp1 = ['It', 'is', 'a', 'guide', 'to', 'action', 'which',
    ...         'ensures', 'that', 'the', 'military', 'always',
    ...         'obeys', 'the', 'commands', 'of', 'the', 'party']
    >>> ref1a = ['It', 'is', 'a', 'guide', 'to', 'action', 'that',
    ...          'ensures', 'that', 'the', 'military', 'will', 'forever',
    ...          'heed', 'Party', 'commands']
    >>> ref1b = ['It', 'is', 'the', 'guiding', 'principle', 'which',
    ...          'guarantees', 'the', 'military', 'forces', 'always',
    ...          'being', 'under', 'the', 'command', 'of', 'the', 'Party']
    >>> ref1c = ['It', 'is', 'the', 'practical', 'guide', 'for', 'the',
    ...          'army', 'always', 'to', 'heed', 'the', 'directions',
    ...          'of', 'the', 'party']

    >>> hyp2 = ['he', 'read', 'the', 'book', 'because', 'he', 'was',
    ...         'interested', 'in', 'world', 'history']
    >>> ref2a = ['he', 'was', 'interested', 'in', 'world', 'history',
    ...          'because', 'he', 'read', 'the', 'book']

    >>> list_of_references = [[ref1a, ref1b, ref1c], [ref2a]]
    >>> hypotheses = [hyp1, hyp2]
    >>> corpus_bleu(list_of_references, hypotheses) # doctest: +ELLIPSIS
    0.5920...

    The example below show that corpus_bleu() is different from averaging
    sentence_bleu() for hypotheses

    >>> score1 = sentence_bleu([ref1a, ref1b, ref1c], hyp1)
    >>> score2 = sentence_bleu([ref2a], hyp2)
    >>> (score1 + score2) / 2 # doctest: +ELLIPSIS
    0.6223...

    :param list_of_references: a corpus of lists of reference sentences, w.r.t. hypotheses
    :type list_of_references: list(list(list(str)))
    :param hypotheses: a list of hypothesis sentences
    :type hypotheses: list(list(str))
    :param weights: weights for unigrams, bigrams, trigrams and so on
    :type weights: list(float)
    :param smoothing_function:
    :type smoothing_function: SmoothingFunction
    :param auto_reweigh: Option to re-normalize the weights uniformly.
    :type auto_reweigh: bool
    :return: The corpus-level BLEU score.
    :rtype: float
    """
    # Before proceeding to compute BLEU, perform sanity checks.

    p_numerators = Counter()  # Key = ngram order, and value = no. of ngram matches.
    p_denominators = Counter()  # Key = ngram order, and value = no. of ngram in ref.
    hyp_lengths, ref_lengths = 0, 0

    assert len(list_of_references) == len(hypotheses), "The number of hypotheses and their reference(s) should be the " \
                                                       "same "

    # Iterate through each hypothesis and their corresponding references.
    for references, hypothesis in zip(list_of_references, hypotheses):
        # For each order of ngram, calculate the numerator and
        # denominator for the corpus-level modified precision.
        for i, _ in enumerate(weights, start=1):
            p_i = modified_precision(references, hypothesis, i)
            p_numerators[i] += p_i.numerator
            p_denominators[i] += p_i.denominator

        # Calculate the hypothesis length and the closest reference length.
        # Adds them to the corpus-level hypothesis and reference counts.
        hyp_len = len(hypothesis)
        hyp_lengths += hyp_len
        ref_lengths += closest_ref_length(references, hyp_len)

    # Calculate corpus-level brevity penalty.
    bp = brevity_penalty(ref_lengths, hyp_lengths)

    # Uniformly re-weighting based on maximum hypothesis lengths if largest
    # order of n-grams < 4 and weights is set at default.
    if auto_reweigh:
        if hyp_lengths < 4 and weights == (0.25, 0.25, 0.25, 0.25):
            weights = (1 / hyp_lengths,) * hyp_lengths

    # Collects the various precision values for the different ngram orders.
    p_n = [Fraction(p_numerators[i], p_denominators[i], _normalize=False)
           for i, _ in enumerate(weights, start=1)]

    # Returns 0 if there's no matching n-grams
    # We only need to check for p_numerators[1] == 0, since if there's
    # no unigrams, there won't be any higher order ngrams.
    if p_numerators[1] == 0:
        return 0

    # If there's no smoothing, set use method0 from SmoothinFunction class.
    if not smoothing_function:
        smoothing_function = SmoothingFunction().method0
    # Smoothen the modified precision.
    # Note: smoothing_function() may convert values into floats;
    #       it tries to retain the Fraction object as much as the
    #       smoothing method allows.
    p_n = smoothing_function(p_n, references=references, hypothesis=hypothesis,
<<<<<<< HEAD
                             hyp_len=hyp_len)
    s = (w_i * math.log(p_i) for w_i, p_i in zip(weights, p_n))
    s =  bp * math.exp(math.fsum(s))
    return s
=======
                             hyp_len=hyp_len, emulate_multibleu=emulate_multibleu)
    s = (w * math.log(p_i) for i, (w, p_i) in enumerate(zip(weights, p_n)))
    s = bp * math.exp(math.fsum(s))
    return round(s, 4) if emulate_multibleu else s
>>>>>>> 5c722c7f


def modified_precision(references, hypothesis, n):
    """
    Calculate modified ngram precision.

    The normal precision method may lead to some wrong translations with
    high-precision, e.g., the translation, in which a word of reference
    repeats several times, has very high precision.

    This function only returns the Fraction object that contains the numerator
    and denominator necessary to calculate the corpus-level precision.
    To calculate the modified precision for a single pair of hypothesis and
    references, cast the Fraction object into a float.

    The famous "the the the ... " example shows that you can get BLEU precision
    by duplicating high frequency words.

        >>> reference1 = 'the cat is on the mat'.split()
        >>> reference2 = 'there is a cat on the mat'.split()
        >>> hypothesis1 = 'the the the the the the the'.split()
        >>> references = [reference1, reference2]
        >>> float(modified_precision(references, hypothesis1, n=1)) # doctest: +ELLIPSIS
        0.2857...

    In the modified n-gram precision, a reference word will be considered
    exhausted after a matching hypothesis word is identified, e.g.

        >>> reference1 = ['It', 'is', 'a', 'guide', 'to', 'action', 'that',
        ...               'ensures', 'that', 'the', 'military', 'will',
        ...               'forever', 'heed', 'Party', 'commands']
        >>> reference2 = ['It', 'is', 'the', 'guiding', 'principle', 'which',
        ...               'guarantees', 'the', 'military', 'forces', 'always',
        ...               'being', 'under', 'the', 'command', 'of', 'the',
        ...               'Party']
        >>> reference3 = ['It', 'is', 'the', 'practical', 'guide', 'for', 'the',
        ...               'army', 'always', 'to', 'heed', 'the', 'directions',
        ...               'of', 'the', 'party']
        >>> hypothesis = 'of the'.split()
        >>> references = [reference1, reference2, reference3]
        >>> float(modified_precision(references, hypothesis, n=1))
        1.0
        >>> float(modified_precision(references, hypothesis, n=2))
        1.0

    An example of a normal machine translation hypothesis:

        >>> hypothesis1 = ['It', 'is', 'a', 'guide', 'to', 'action', 'which',
        ...               'ensures', 'that', 'the', 'military', 'always',
        ...               'obeys', 'the', 'commands', 'of', 'the', 'party']

        >>> hypothesis2 = ['It', 'is', 'to', 'insure', 'the', 'troops',
        ...               'forever', 'hearing', 'the', 'activity', 'guidebook',
        ...               'that', 'party', 'direct']

        >>> reference1 = ['It', 'is', 'a', 'guide', 'to', 'action', 'that',
        ...               'ensures', 'that', 'the', 'military', 'will',
        ...               'forever', 'heed', 'Party', 'commands']

        >>> reference2 = ['It', 'is', 'the', 'guiding', 'principle', 'which',
        ...               'guarantees', 'the', 'military', 'forces', 'always',
        ...               'being', 'under', 'the', 'command', 'of', 'the',
        ...               'Party']

        >>> reference3 = ['It', 'is', 'the', 'practical', 'guide', 'for', 'the',
        ...               'army', 'always', 'to', 'heed', 'the', 'directions',
        ...               'of', 'the', 'party']
        >>> references = [reference1, reference2, reference3]
        >>> float(modified_precision(references, hypothesis1, n=1)) # doctest: +ELLIPSIS
        0.9444...
        >>> float(modified_precision(references, hypothesis2, n=1)) # doctest: +ELLIPSIS
        0.5714...
        >>> float(modified_precision(references, hypothesis1, n=2)) # doctest: +ELLIPSIS
        0.5882352941176471
        >>> float(modified_precision(references, hypothesis2, n=2)) # doctest: +ELLIPSIS
        0.07692...


    :param references: A list of reference translations.
    :type references: list(list(str))
    :param hypothesis: A hypothesis translation.
    :type hypothesis: list(str)
    :param n: The ngram order.
    :type n: int
    :return: BLEU's modified precision for the nth order ngram.
    :rtype: Fraction
    """
    # Extracts all ngrams in hypothesis
    # Set an empty Counter if hypothesis is empty.
    counts = Counter(ngrams(hypothesis, n)) if len(hypothesis) >= n else Counter()
    # Extract a union of references' counts.
    # max_counts = reduce(or_, [Counter(ngrams(ref, n)) for ref in references])
    max_counts = {}
    for reference in references:
        reference_counts = Counter(ngrams(reference, n)) if len(reference) >= n else Counter()
        for ngram in counts:
            max_counts[ngram] = max(max_counts.get(ngram, 0),
                                    reference_counts[ngram])

    # Assigns the intersection between hypothesis and references' counts.
    clipped_counts = {ngram: min(count, max_counts[ngram])
                      for ngram, count in counts.items()}

    numerator = sum(clipped_counts.values())
    # Ensures that denominator is minimum 1 to avoid ZeroDivisionError.
    # Usually this happens when the ngram order is > len(reference).
    denominator = max(1, sum(counts.values()))

    return Fraction(numerator, denominator, _normalize=False)


def closest_ref_length(references, hyp_len):
    """
    This function finds the reference that is the closest length to the
    hypothesis. The closest reference length is referred to as *r* variable
    from the brevity penalty formula in Papineni et. al. (2002)

    :param references: A list of reference translations.
    :type references: list(list(str))
    :param hyp_len: The length of the hypothesis.
    :type hyp_len: int
    :return: The length of the reference that's closest to the hypothesis.
    :rtype: int
    """
    ref_lens = (len(reference) for reference in references)
    closest_ref_len = min(ref_lens, key=lambda ref_len:
    (abs(ref_len - hyp_len), ref_len))
    return closest_ref_len


def brevity_penalty(closest_ref_len, hyp_len):
    """
    Calculate brevity penalty.

    As the modified n-gram precision still has the problem from the short
    length sentence, brevity penalty is used to modify the overall BLEU
    score according to length.

    An example from the paper. There are three references with length 12, 15
    and 17. And a concise hypothesis of the length 12. The brevity penalty is 1.

        >>> reference1 = list('aaaaaaaaaaaa')      # i.e. ['a'] * 12
        >>> reference2 = list('aaaaaaaaaaaaaaa')   # i.e. ['a'] * 15
        >>> reference3 = list('aaaaaaaaaaaaaaaaa') # i.e. ['a'] * 17
        >>> hypothesis = list('aaaaaaaaaaaa')      # i.e. ['a'] * 12
        >>> references = [reference1, reference2, reference3]
        >>> hyp_len = len(hypothesis)
        >>> closest_ref_len =  closest_ref_length(references, hyp_len)
        >>> brevity_penalty(closest_ref_len, hyp_len)
        1.0

    In case a hypothesis translation is shorter than the references, penalty is
    applied.

        >>> references = [['a'] * 28, ['a'] * 28]
        >>> hypothesis = ['a'] * 12
        >>> hyp_len = len(hypothesis)
        >>> closest_ref_len =  closest_ref_length(references, hyp_len)
        >>> brevity_penalty(closest_ref_len, hyp_len)
        0.2635971381157267

    The length of the closest reference is used to compute the penalty. If the
    length of a hypothesis is 12, and the reference lengths are 13 and 2, the
    penalty is applied because the hypothesis length (12) is less then the
    closest reference length (13).

        >>> references = [['a'] * 13, ['a'] * 2]
        >>> hypothesis = ['a'] * 12
        >>> hyp_len = len(hypothesis)
        >>> closest_ref_len =  closest_ref_length(references, hyp_len)
        >>> brevity_penalty(closest_ref_len, hyp_len) # doctest: +ELLIPSIS
        0.9200...

    The brevity penalty doesn't depend on reference order. More importantly,
    when two reference sentences are at the same distance, the shortest
    reference sentence length is used.

        >>> references = [['a'] * 13, ['a'] * 11]
        >>> hypothesis = ['a'] * 12
        >>> hyp_len = len(hypothesis)
        >>> closest_ref_len =  closest_ref_length(references, hyp_len)
        >>> bp1 = brevity_penalty(closest_ref_len, hyp_len)
        >>> hyp_len = len(hypothesis)
        >>> closest_ref_len =  closest_ref_length(reversed(references), hyp_len)
        >>> bp2 = brevity_penalty(closest_ref_len, hyp_len)
        >>> bp1 == bp2 == 1
        True

    A test example from mteval-v13a.pl (starting from the line 705):

        >>> references = [['a'] * 11, ['a'] * 8]
        >>> hypothesis = ['a'] * 7
        >>> hyp_len = len(hypothesis)
        >>> closest_ref_len =  closest_ref_length(references, hyp_len)
        >>> brevity_penalty(closest_ref_len, hyp_len) # doctest: +ELLIPSIS
        0.8668...

        >>> references = [['a'] * 11, ['a'] * 8, ['a'] * 6, ['a'] * 7]
        >>> hypothesis = ['a'] * 7
        >>> hyp_len = len(hypothesis)
        >>> closest_ref_len =  closest_ref_length(references, hyp_len)
        >>> brevity_penalty(closest_ref_len, hyp_len)
        1.0

    :param hyp_len: The length of the hypothesis for a single sentence OR the
    sum of all the hypotheses' lengths for a corpus
    :type hyp_len: int
    :param closest_ref_len: The length of the closest reference for a single
    hypothesis OR the sum of all the closest references for every hypotheses.
    :type closest_ref_len: int
    :return: BLEU's brevity penalty.
    :rtype: float
    """
    if hyp_len > closest_ref_len:
        return 1
    # If hypothesis is empty, brevity penalty = 0 should result in BLEU = 0.0
    elif hyp_len == 0:
        return 0
    else:
        return math.exp(1 - closest_ref_len / hyp_len)


class SmoothingFunction:
    """
    This is an implementation of the smoothing techniques
    for segment-level BLEU scores that was presented in
    Boxing Chen and Collin Cherry (2014) A Systematic Comparison of
    Smoothing Techniques for Sentence-Level BLEU. In WMT14.
    http://acl2014.org/acl2014/W14-33/pdf/W14-3346.pdf
    """

    def __init__(self, epsilon=0.1, alpha=5, k=5):
        """
        This will initialize the parameters required for the various smoothing
        techniques, the default values are set to the numbers used in the
        experiments from Chen and Cherry (2014).

        >>> hypothesis1 = ['It', 'is', 'a', 'guide', 'to', 'action', 'which', 'ensures',
        ...                 'that', 'the', 'military', 'always', 'obeys', 'the',
        ...                 'commands', 'of', 'the', 'party']
        >>> reference1 = ['It', 'is', 'a', 'guide', 'to', 'action', 'that', 'ensures',
        ...               'that', 'the', 'military', 'will', 'forever', 'heed',
        ...               'Party', 'commands']

        >>> chencherry = SmoothingFunction()
        >>> print (sentence_bleu([reference1], hypothesis1)) # doctest: +ELLIPSIS
        0.4118...
        >>> print (sentence_bleu([reference1], hypothesis1, smoothing_function=chencherry.method0)) # doctest: +ELLIPSIS
        0.4118...
        >>> print (sentence_bleu([reference1], hypothesis1, smoothing_function=chencherry.method1)) # doctest: +ELLIPSIS
        0.4118...
        >>> print (sentence_bleu([reference1], hypothesis1, smoothing_function=chencherry.method2)) # doctest: +ELLIPSIS
        0.4489...
        >>> print (sentence_bleu([reference1], hypothesis1, smoothing_function=chencherry.method3)) # doctest: +ELLIPSIS
        0.4118...
        >>> print (sentence_bleu([reference1], hypothesis1, smoothing_function=chencherry.method4)) # doctest: +ELLIPSIS
        0.4118...
        >>> print (sentence_bleu([reference1], hypothesis1, smoothing_function=chencherry.method5)) # doctest: +ELLIPSIS
        0.4905...
        >>> print (sentence_bleu([reference1], hypothesis1, smoothing_function=chencherry.method6)) # doctest: +ELLIPSIS
        0.4135...
        >>> print (sentence_bleu([reference1], hypothesis1, smoothing_function=chencherry.method7)) # doctest: +ELLIPSIS
        0.4905...

        :param epsilon: the epsilon value use in method 1
        :type epsilon: float
        :param alpha: the alpha value use in method 6
        :type alpha: int
        :param k: the k value use in method 4
        :type k: int
        """
        self.epsilon = epsilon
        self.alpha = alpha
        self.k = k

    def method0(self, p_n, *args, **kwargs):
        """
        No smoothing.
        """
        p_n_new = []
        for i, p_i in enumerate(p_n):
            if p_i.numerator != 0:
                p_n_new.append(p_i)
            else:
<<<<<<< HEAD
                _msg = str("\nThe hypothesis contains 0 counts of {}-gram overlaps.\n"
                           "Therefore the BLEU score evaluates to 0, independently of\n"
                           "how many N-gram overlaps of lower order it contains.\n"
                           "Consider using lower n-gram order or use SmoothingFunction()").format(i+1)
=======
                _msg = str("\nCorpus/Sentence contains 0 counts of {}-gram overlaps.\n"
                           "BLEU scores might be undesirable; "
                           "use SmoothingFunction().").format(i + 1)
>>>>>>> 5c722c7f
                warnings.warn(_msg)
                # When numerator==0 where denonminator==0 or !=0, the result
                # for the precision score should be equal to 0 or undefined.
                # Due to BLEU geometric mean computation in logarithm space,
                # we we need to take the return sys.float_info.min such that
                # math.log(sys.float_info.min) returns a 0 precision score.
                p_n_new.append(sys.float_info.min)
        return p_n_new

    def method1(self, p_n, *args, **kwargs):
        """
        Smoothing method 1: Add *epsilon* counts to precision with 0 counts.
        """
        return [(p_i.numerator + self.epsilon) / p_i.denominator
                if p_i.numerator == 0 else p_i for p_i in p_n]

    def method2(self, p_n, *args, **kwargs):
        """
        Smoothing method 2: Add 1 to both numerator and denominator from
        Chin-Yew Lin and Franz Josef Och (2004) Automatic evaluation of
        machine translation quality using longest common subsequence and
        skip-bigram statistics. In ACL04.
        """
        return [Fraction(p_i.numerator + 1, p_i.denominator + 1, _normalize=False) for p_i in p_n]

    def method3(self, p_n, *args, **kwargs):
        """
        Smoothing method 3: NIST geometric sequence smoothing
        The smoothing is computed by taking 1 / ( 2^k ), instead of 0, for each
        precision score whose matching n-gram count is null.
        k is 1 for the first 'n' value for which the n-gram match count is null/
        For example, if the text contains:
         - one 2-gram match
         - and (consequently) two 1-gram matches
        the n-gram count for each individual precision score would be:
         - n=1  =>  prec_count = 2     (two unigrams)
         - n=2  =>  prec_count = 1     (one bigram)
         - n=3  =>  prec_count = 1/2   (no trigram,  taking 'smoothed' value of 1 / ( 2^k ), with k=1)
         - n=4  =>  prec_count = 1/4   (no fourgram, taking 'smoothed' value of 1 / ( 2^k ), with k=2)
        """
        incvnt = 1  # From the mteval-v13a.pl, it's referred to as k.
        for i, p_i in enumerate(p_n):
            if p_i.numerator == 0:
                p_n[i] = 1 / (2 ** incvnt * p_i.denominator)
                incvnt += 1
        return p_n

    def method4(self, p_n, references, hypothesis, hyp_len, *args, **kwargs):
        """
        Smoothing method 4:
        Shorter translations may have inflated precision values due to having
        smaller denominators; therefore, we give them proportionally
        smaller smoothed counts. Instead of scaling to 1/(2^k), Chen and Cherry
        suggests dividing by 1/ln(len(T)), where T is the length of the translation.
        """
        for i, p_i in enumerate(p_n):
            if p_i.numerator == 0 and hyp_len != 0:
                incvnt = i + 1 * self.k / math.log(hyp_len)  # Note that this K is different from the K from NIST.
                p_n[i] = 1 / incvnt
        return p_n

    def method5(self, p_n, references, hypothesis, hyp_len, *args, **kwargs):
        """
        Smoothing method 5:
        The matched counts for similar values of n should be similar. To a
        calculate the n-gram matched count, it averages the n−1, n and n+1 gram
        matched counts.
        """
        m = {}
        # Requires an precision value for an addition ngram order.
        p_n_plus1 = p_n + [modified_precision(references, hypothesis, 5)]
        m[-1] = p_n[0] + 1
        for i, p_i in enumerate(p_n):
            p_n[i] = (m[i - 1] + p_i + p_n_plus1[i + 1]) / 3
            m[i] = p_n[i]
        return p_n

    def method6(self, p_n, references, hypothesis, hyp_len, *args, **kwargs):
        """
        Smoothing method 6:
        Interpolates the maximum likelihood estimate of the precision *p_n* with
        a prior estimate *pi0*. The prior is estimated by assuming that the ratio
        between pn and pn−1 will be the same as that between pn−1 and pn−2; from
        Gao and He (2013) Training MRF-Based Phrase Translation Models using
        Gradient Ascent. In NAACL.
        """
        # This smoothing only works when p_1 and p_2 is non-zero.
        # Raise an error with an appropriate message when the input is too short
        # to use this smoothing technique.
        assert p_n[2], "This smoothing method requires non-zero precision for bigrams."
        for i, p_i in enumerate(p_n):
            if i in [0, 1]:  # Skips the first 2 orders of ngrams.
                continue
            else:
                pi0 = 0 if p_n[i - 2] == 0 else p_n[i - 1] ** 2 / p_n[i - 2]
                # No. of ngrams in translation that matches the reference.
                m = p_i.numerator
                # No. of ngrams in translation.
                l = sum(1 for _ in ngrams(hypothesis, i + 1))
                # Calculates the interpolated precision.
                p_n[i] = (m + self.alpha * pi0) / (l + self.alpha)
        return p_n

    def method7(self, p_n, references, hypothesis, hyp_len, *args, **kwargs):
        """
        Smoothing method 6:
        Interpolates the maximum likelihood estimate of the precision *p_n* with
        a prior estimate *pi0*. The prior is estimated by assuming that the ratio
        between pn and pn−1 will be the same as that between pn−1 and pn−2.
        """
        p_n = self.method4(p_n, references, hypothesis, hyp_len)
        p_n = self.method5(p_n, references, hypothesis, hyp_len)
        return p_n<|MERGE_RESOLUTION|>--- conflicted
+++ resolved
@@ -98,12 +98,7 @@
     :rtype: float
     """
     return corpus_bleu([references], [hypothesis],
-<<<<<<< HEAD
-                        weights, smoothing_function, auto_reweigh)
-=======
-                       weights, smoothing_function, auto_reweigh,
-                       emulate_multibleu)
->>>>>>> 5c722c7f
+                       weights, smoothing_function, auto_reweigh)
 
 
 def corpus_bleu(list_of_references, hypotheses, weights=(0.25, 0.25, 0.25, 0.25),
@@ -212,17 +207,10 @@
     #       it tries to retain the Fraction object as much as the
     #       smoothing method allows.
     p_n = smoothing_function(p_n, references=references, hypothesis=hypothesis,
-<<<<<<< HEAD
                              hyp_len=hyp_len)
     s = (w_i * math.log(p_i) for w_i, p_i in zip(weights, p_n))
     s =  bp * math.exp(math.fsum(s))
     return s
-=======
-                             hyp_len=hyp_len, emulate_multibleu=emulate_multibleu)
-    s = (w * math.log(p_i) for i, (w, p_i) in enumerate(zip(weights, p_n)))
-    s = bp * math.exp(math.fsum(s))
-    return round(s, 4) if emulate_multibleu else s
->>>>>>> 5c722c7f
 
 
 def modified_precision(references, hypothesis, n):
@@ -507,16 +495,11 @@
             if p_i.numerator != 0:
                 p_n_new.append(p_i)
             else:
-<<<<<<< HEAD
                 _msg = str("\nThe hypothesis contains 0 counts of {}-gram overlaps.\n"
                            "Therefore the BLEU score evaluates to 0, independently of\n"
                            "how many N-gram overlaps of lower order it contains.\n"
-                           "Consider using lower n-gram order or use SmoothingFunction()").format(i+1)
-=======
-                _msg = str("\nCorpus/Sentence contains 0 counts of {}-gram overlaps.\n"
-                           "BLEU scores might be undesirable; "
-                           "use SmoothingFunction().").format(i + 1)
->>>>>>> 5c722c7f
+                           "Consider using lower n-gram order or use "
+                           "SmoothingFunction()").format(i+1)
                 warnings.warn(_msg)
                 # When numerator==0 where denonminator==0 or !=0, the result
                 # for the precision score should be equal to 0 or undefined.
